--- conflicted
+++ resolved
@@ -203,11 +203,6 @@
   width: 16px
   height: 16px
 
-.model-information
-  text-align: center
-  font-size: 14px
-  color: black
-
 .want_to_click
   cursor: pointer
 
@@ -220,86 +215,4 @@
 
 // children count
 .benchmark-count
-<<<<<<< HEAD
-  margin-left: 5px
-.model_info
-  //border-left: 30px solid white
-  text-align: left
-
-.console_log_button
-  font-size: 1em
-  height: 7px
-  padding: 10px
-  border: none
-  border-radius: 2px/5px
-  text-decoration: none
-  cursor: pointer
-  transition: all 0.05s ease-out
-  color: steelblue
-  text-decoration-color: steelblue
-
-.console_log_button:hover
-  text-decoration: underline
-  color: steelblue
-  text-decoration-color: steelblue
-
-.overlay
-  position: fixed
-  top: 0
-  bottom: 0
-  left: 0
-  right: 0
-  background: rgba(0, 0, 0, 0.7)
-  transition: opacity 0.5s
-  visibility: hidden
-  opacity: 0
-
-.overlay:target
-  visibility: visible
-  opacity: 1
-
-.popup
-  margin: 70px auto
-  padding: 30px
-  background: #fff
-  border-radius: 5px
-  width: 75%
-  position: relative
-  transition: all linear
-
-.popup h2
-  margin-top: 10px
-  color: darkgreen
-  font-family: Tahoma, Arial, sans-serif
-  font-size: 16px
-
-.popup .close
-  position: absolute
-  top: 0px
-  right: 10px
-  transition: all 100ms
-  font-size: 30px
-  font-weight: bold
-  text-decoration: none
-  color: darkgreen
-
-.popup .content
-  max-height: 50%
-  overflow: auto
-
-
-@media screen and (max-width: 700px)
-  .box
-    width: 70%
-
-  .popup
-    width: 70%
-
-span.bold
-    font-weight: 700
-
-span.italic
-  font-style: italic
-=======
-  margin-left: 5px
->>>>>>> afc5c1a1
+  margin-left: 5px