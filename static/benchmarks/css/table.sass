@import "../../../node_modules/bulma/sass/utilities/mixins"
@import "rotate"

table.benchmarks
  font-family: arial, sans-serif
  border-collapse: collapse
  empty-cells: show
  table-layout: fixed
  table-height: fixed
  display: table

  div
    &.hiddencontent
      padding: 0px

  div
    overflow: hidden

  tr
    &.activation
      display: none

  a
    &.rotate
      text-align: left

      white-space: nowrap
      @include transform_origin(0px 0px)
      @include rotate(270deg, -80px, 80px)

    &.rotate:after
      @include rotate(90deg, 75px, -265px)

  th
    font-weight: normal
    vertical-align: bottom
    text-align: center

    &.hidden
      display: ""

    &.hiddencontent
      padding: 0 18px
      display: ""
      overflow: hidden
      background-color: #f1f1f1

    // sorting
    &.header
      cursor: pointer

      &:after
        box-sizing: border-box
        display: inline
        position: absolute
        left: -40.5%
        top: 165px
        font-size: 15px
        width: 100%
        line-height: 1
        color: rgba(0, 0, 0, 0.8)
        text-align: center

      &.rotate:after
        @include rotate(45deg, 75px, -265px)
        left: -250px

      &.headerSortUp:after
        content: "\25b2"

      &.headerSortDown:after
        content: "\25bc"


    // header rotation
    &.rotate
      text-align: left

      white-space: nowrap
      @include transform_origin(0px 0px)
      @include rotate(315deg, -30px, 30px)

      p
        display: inline-block
        height: 40px
        width: 40px
        padding: 1%
        margin-top: 0
<<<<<<< HEAD
=======

    // benchmark version
    .benchmark-version
      background-color: #eff0f1
      color: #a4a49f
      margin-left: 5px
>>>>>>> ccdac830

  td
    border: 5px solid white
    vertical-align: middle
    text-align: left
    white-space: nowrap

  // goodness indicators
  .score_cell
    text-align: center
    color: rgba(0, 0, 0, 0.6)

    width: auto
    height: auto
    +tablet
      width: 50px
      height: 50px
    overflow: hidden

    p
      width: 40px

  .depth_one
    outline: 5px white solid
    font-size: 11pt

  .depth_two
    outline: 7px white solid
    font-size: 10pt

  .depth_three
    outline: 9px white solid
    font-size: 8pt

  .depth_four
    outline: 10px white solid
    font-size: 7pt


  // distance
  tr:nth-child(1) td
    border-top: 0.25em solid white

  tr
    // V1 + behavior
    td:nth-child(4), th:nth-child(4),
    td:nth-last-child(2), th:nth-last-child(2)
      border-left: 1em solid white

      &.rotate
        @include transform_origin(5px 5px)

<<<<<<< HEAD
=======
    // ImageNet
    td:nth-last-child(1), th:nth-last-child(1)
      border-left: 1.5em solid white

      &.rotate
        @include transform_origin(5px 5px)

>>>>>>> ccdac830
    &.hiddencontent
      padding: 0 18px
      display: ""
      overflow: hidden
      background-color: #f1f1f1

  thead, tbody
    .model
      text-align: right

  strong
    &.headerExpand:before
      font-size: 10px
      content: "\229E"

    &.headerContract:before
      font-size: 10px
      content: "\229F"<|MERGE_RESOLUTION|>--- conflicted
+++ resolved
@@ -86,15 +86,11 @@
         width: 40px
         padding: 1%
         margin-top: 0
-<<<<<<< HEAD
-=======
-
     // benchmark version
     .benchmark-version
       background-color: #eff0f1
       color: #a4a49f
       margin-left: 5px
->>>>>>> ccdac830
 
   td
     border: 5px solid white
@@ -147,8 +143,6 @@
       &.rotate
         @include transform_origin(5px 5px)
 
-<<<<<<< HEAD
-=======
     // ImageNet
     td:nth-last-child(1), th:nth-last-child(1)
       border-left: 1.5em solid white
@@ -156,7 +150,6 @@
       &.rotate
         @include transform_origin(5px 5px)
 
->>>>>>> ccdac830
     &.hiddencontent
       padding: 0 18px
       display: ""
