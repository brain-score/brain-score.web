--- conflicted
+++ resolved
@@ -231,7 +231,6 @@
 .submission.example_invalid
   width: 200%
 
-<<<<<<< HEAD
 // announcement pop up styling:
 #popup-notification
   display: none
@@ -300,8 +299,8 @@
   overflow: hidden
   > :not(#popup-notification)
     filter: blur(5px)
-
-=======
+    
+//sponsors styling:
 .sponsors
   width: 35%
   margin: 2%
@@ -313,7 +312,6 @@
     margin-right: 1%
     margin-bottom: 6%
     width: 30%
->>>>>>> 84fe649f
 
 
 
