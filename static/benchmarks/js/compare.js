--- conflicted
+++ resolved
@@ -346,17 +346,6 @@
         // const element = document.getElementById("controls-container");
         // element.scrollIntoView({ behavior: "smooth" });
     };
-<<<<<<< HEAD
-    
-    $("#objectClassificationButton").click(function() {
-        setDropdownValue("ImageNet-top1_v1", "average_vision_v0")
-    });
-    $("#objectClassificationButton2").click(function() {
-        setDropdownValue("average_vision_v0", "neural_vision_v0")
-    });
-    $("#objectClassificationButton3").click(function() {
-        setDropdownValue("neural_vision_v0", "average_vision_v0")
-=======
 
     $("details").click(function() {
         $("details").not(this).removeAttr("open");
@@ -367,7 +356,6 @@
         } else if (this.id == "V1likeProperties"){
             setDropdownValue("Marques2020_v0", "Rajalingham2018-i2n_v2");
         }
->>>>>>> f1f52c19
     });
 
 });