import json
import logging
from typing import Union, List, Dict, Any, Tuple
from django.contrib.auth.models import User
from django.utils.functional import wraps
from django.db.models import Q
from django.core.cache import cache
import numpy as np
import pandas as pd
from colour import Color
from django.shortcuts import render
from django.template.defaulttags import register
from django.views.decorators.cache import cache_page
from time import time
from benchmarks.models import Score, FinalBenchmarkContext, FinalModelContext, Reference, FlattenedModelContext, BenchmarkMinMax
from ..utils import cache_get_context, get_benchmark_exclusion_list, apply_exclusion_patterns, rebuild_model_tree, recompute_upstream_scores, update_benchmark_children_count

_logger = logging.getLogger(__name__)

BASE_DEPTH = 1
ENGINEERING_ROOT = 'engineering'

'''
Reference for previous color scheme
Used for benchmark cards
'''
colors_redgreen = list(Color('red').range_to(Color('#1BA74D'), 101))
colors_gray = list(Color('#f2f2f2').range_to(Color('#404040'), 101))
# scale colors: highlight differences at the top-end of the spectrum more than at the lower end
a, b = 0.2270617, 1.321928  # fit to (0, 0), (60, 50), (100, 100)
colors_redgreen = [colors_redgreen[int(a * np.power(i, b))] for i in range(len(colors_redgreen))]
colors_gray = [colors_gray[int(a * np.power(i, b))] for i in range(len(colors_gray))]
color_suffix = '_color'
color_None = '#e0e1e2'

#@cache_base_model_query(timeout=1 * 15 * 60)  # 15 minutes cache
# Explore caching entire leaderboard context without any filtering
# which is then used downstream. Unclear if this has performance benefits.
def get_base_model_query(domain="vision"):
    """Get the base model query for a domain before any filtering"""
    return FinalModelContext.objects.filter(domain=domain)  # Return QuerySet instead of list


# Cache the leaderboard HTML page for 15 minutes at a time
# Server-side HTML caching until leaderboard views are introduced.
# Consider using client-side caching in the future
#@cache_page(1 * 15 * 60)
def view(request, domain: str):
    # Get the authenticated user if any
    user = request.user if request.user.is_authenticated else None

    benchmark_filter = lambda benchmarks: apply_exclusion_patterns(benchmarks, get_benchmark_exclusion_list(["Coggan*", "engineering_vision"], domain="vision"))

    # Get the appropriate context based on user authentication
    start_time = time()
    if user:
        # User is authenticated - get personalized context (used for profile views)
        leaderboard_context = get_context(user=user, domain=domain, show_public=False)
    else:
        # No user - get public context
        leaderboard_context = get_context(domain=domain, show_public=True, benchmark_filter=benchmark_filter)
    end_time = time()
    print(f"Total time taken to get leaderboard context: {end_time - start_time} seconds")
   
    return render(request, 'benchmarks/leaderboard/leaderboard.html', leaderboard_context)

# Maintain 24-hr cache for leaderboard view
@cache_get_context(timeout=24 * 60 * 60)
def get_context(user=None, domain="vision", benchmark_filter=None, model_filter=None, show_public=False):
    # ------------------------------------------------------------------
    # 1) QUERY MATERIALIZED VIEWS
    # ------------------------------------------------------------------ 
    if benchmark_filter:
        benchmarks = list(benchmark_filter(FinalBenchmarkContext.objects.filter(domain=domain, visible=True)).order_by('overall_order'))
        benchmarks = update_benchmark_children_count(benchmarks)
        all_model_data = benchmark_filter(FlattenedModelContext.objects.filter(model_domain=domain, model_public=True))
        models = recompute_upstream_scores(all_model_data)
        models = rebuild_model_tree(models)
    else:
        # If user is superuser, show all benchmarks, otherwise only show visible ones
        if user and user.is_superuser:
            benchmarks = list(FinalBenchmarkContext.objects.filter(domain=domain).order_by('overall_order'))
        else:
            benchmarks = list(FinalBenchmarkContext.objects.filter(domain=domain, visible=True).order_by('overall_order'))

        # Build model query based on user permissions
        # Necessary to wrap query in function to allow caching of query results. 
        # For now, it is disabled. Provided minimal performance gains.
        all_model_data = get_base_model_query(domain)

        if user is None:
            # Public view - only show public models
            models = all_model_data.filter(public=True)
        elif user.is_superuser:
            # Superuser sees everything (super user profile view)
            models = all_model_data
        else:
            # Filter for user's models (user profile view)
            models = all_model_data.filter(Q(user__id=user.id))

    # Convert to list only when needed for ranking and further processing
    models = list(models)

    # Apply any additional model filters
    if model_filter:
        model_query = list(model_filter(models))
<<<<<<< HEAD
    
    # Recalculate ranks based on the filtered set of models
    # Necessary for various model-variant views (e.g., user profile view vs public vs super user profile view which have different sets of models)
    model_rows_reranked = filter_and_rank_models(models, domain)
    
=======
       
    # Recalculate ranks based on the filtered set of models
    # Necessary for various model-variant views (e.g., user profile view vs public vs super user profile view which have different sets of models)
    model_rows_reranked = filter_and_rank_models(models, domain)

>>>>>>> c135645a
    # ------------------------------------------------------------------
    # 2) BUILD OTHER CONTEXT ITEMS AS NEEDED
    # Materialized views for some of these exist, but simple list comprehension was fast enough.
    # If model list grows, consider using the materialized views.
    # ------------------------------------------------------------------ 
    # Identify leaf benchmarks (actual runnable benchmarks and not parents)
    benchmark_names = [b.identifier for b in benchmarks if b.number_of_all_children == 0]
    # Identify parents and map children to parents
    benchmark_parents = {
        bench.identifier: (f"{bench.parent['identifier']}_v0" if bench.parent and 'identifier' in bench.parent else None)
        for bench in benchmarks
    }   
    # Identify uniform parents (parents that are the same for all children)
    uniform_parents = set(benchmark_parents.values())
    # Identify benchmarks that should not be shown (depth > BASE_DEPTH or engineering root in root_parent)
    # Controls which benchmarks are visible in the leaderboard table based on depth and type (i.e., vision vs engineering)
    not_shown_set = {
        bench.identifier for bench in benchmarks
        if bench.depth > BASE_DEPTH
        or (ENGINEERING_ROOT not in bench.identifier
            and ENGINEERING_ROOT in bench.root_parent)
    }
    
    # Add submittable benchmarks for authenticated users
    submittable_benchmarks = _collect_submittable_benchmarks(benchmarks=benchmarks, user=user) if user else None
    
    # Build CSV data and comparison data
    # Combined to a single pass through models to avoid redundant calculations.
    csv_data, comparison_data = _build_model_data(benchmarks, model_rows_reranked)
    
    # ------------------------------------------------------------------
    # 3) PREPARE FINAL CONTEXT
    # ------------------------------------------------------------------ 
    context = {
        'domain': domain,
        'models': model_rows_reranked,
        'benchmarks': benchmarks,
        'benchmark_names': benchmark_names,
        'submittable_benchmarks': submittable_benchmarks,
        'benchmark_parents': benchmark_parents,
        'uniform_parents': uniform_parents,
        'not_shown_set': not_shown_set,
        'BASE_DEPTH': BASE_DEPTH,
        'has_user': user is not None,
        'comparison_data': json.dumps(comparison_data),
        'citation_general_url': 'https://www.cell.com/neuron/fulltext/S0896-6273(20)30605-X',
        'citation_general_title': 'Integrative Benchmarking to Advance Neurally Mechanistic Models of Human Intelligence',
        'citation_general_bibtex': (
            '@article{Schrimpf2020integrative,\n'
            '  title={Integrative Benchmarking to Advance Neurally Mechanistic Models of Human Intelligence},\n'
            '  author={Schrimpf, Martin and Kubilius, Jonas and Lee, Michael J and Murty, N Apurva Ratan and '
            'Ajemian, Robert and DiCarlo, James J},\n'
            '  journal={Neuron},\n'
            '  year={2020},\n'
            '  url={https://www.cell.com/neuron/fulltext/S0896-6273(20)30605-X}\n'
            '}'
        ),
    }
    
    # Add domain-specific citation information
    if domain == "vision":
        context.update({
            'citation_domain_url': 'https://www.biorxiv.org/content/early/2018/09/05/407007',
            'citation_domain_title': 'Brain-Score: Which Artificial Neural Network for Object Recognition is most Brain-Like?',
            'citation_domain_bibtex': ("@article{SchrimpfKubilius2018BrainScore,\n"
                                  "  title={Brain-Score: Which Artificial Neural Network for Object Recognition is most Brain-Like?},\n"
                                  "  author={Martin Schrimpf and Jonas Kubilius and Ha Hong and Najib J. Majaj and "
                                  "Rishi Rajalingham and Elias B. Issa and Kohitij Kar and Pouya Bashivan and Jonathan "
                                  "Prescott-Roy and Franziska Geiger and Kailyn Schmidt and Daniel L. K. Yamins and James J. DiCarlo},\n"
                                  "  journal={bioRxiv preprint},\n"
                                  "  year={2018},\n"
                                  "  url={https://www.biorxiv.org/content/10.1101/407007v2}\n"
                                  "}")
        })
    elif domain == "language":
        context.update({
            'citation_domain_url': 'https://www.pnas.org/content/118/45/e2105646118',
            'citation_domain_title': "The neural architecture of language: Integrative modeling converges on predictive processing",
            'citation_domain_bibtex': ("@article{schrimpf2021neural,\n"
                                  "  title={The neural architecture of language: Integrative modeling converges on predictive processing},\n"
                                  "  author={Schrimpf, Martin and Blank, Idan Asher and Tuckute, Greta and Kauf, Carina and "
                                  "Hosseini, Eghbal A and Kanwisher, Nancy and Tenenbaum, Joshua B and Fedorenko, Evelina},\n"
                                  "  journal={Proceedings of the National Academy of Sciences},\n"
                                  "  volume={118},\n"
                                  "  number={45},\n"
                                  "  pages={e2105646118},\n"
                                  "  year={2021}\n"
                                  "}")
        })
    else:
        context.update({
            'citation_domain_url': '',
            'citation_domain_title': '',
            'citation_domain_bibtex': ''
        })
    
    context['csv_downloadable'] = csv_data
    return context


def filter_and_rank_models(models, domain: str = "vision"):
    """
    Filters out models without a valid average_{domain} score (must be a number or "X") and recalculates ranks.
    Returns a list of models with updated ranks.
    """
    if not isinstance(models, list):
        models = list(models)

    model_scores = []
    for model in models:
<<<<<<< HEAD
        if get_value(model, "scores") is not None:
            for score in get_value(model, "scores"):
=======
        if model.scores is not None:
            for score in model.scores:
>>>>>>> c135645a
                benchmark_id = score.get("benchmark", {}).get("benchmark_type_id")
                if benchmark_id == f"average_{domain}":
                    val = score.get("score_ceiled", score.get("score_ceiled"))
                    if val is None or val == "":
                        # Exclude models with None or empty string
                        break
                    if val == "X":
                        # "X" is valid, but always ranked at the bottom
                        model_scores.append((model, None, True))
                        break
                    try:
                        val_float = float(val)
                        model_scores.append((model, val_float, False))
                    except Exception:
                        # Exclude models with non-numeric, non-"X" values
                        break
                    break

    # Sort: valid numbers (descending), then "X" at the bottom (tied), exclude None/null
    model_scores.sort(
        key=lambda x: (
            1 if x[2] else 0,  # is_x: False (0) comes before True (1)
            -(x[1] if x[1] is not None else 0),  # valid numbers descending, "X" as 0
            getattr(x[0], "name", str(getattr(x[0], "model_id", "")))  # tiebreaker
        )
    )

    # Assign ranks: valid numbers get ranks, all "X" get the same (last) rank
    rank_map = {}
    current_rank = 1
    previous_score = None
    tied_count = 0
    
    for i, (model, score, is_x) in enumerate(model_scores):
        if is_x:
            # All "X" get the same rank (after all valids)
            break
            
        if i == 0 or score != previous_score:
            # If we had a tie, increment rank by the number of tied models
            if tied_count > 0:
                current_rank += tied_count
            tied_count = 1
<<<<<<< HEAD
            rank_map[get_value(model, "model_id")] = current_rank
        else:
            # This is a tie, use the same rank as the previous model
            tied_count += 1
            rank_map[get_value(model, "model_id")] = rank_map[model_scores[i-1][0]["model_id"]]
=======
            rank_map[model.model_id] = current_rank
        else:
            # This is a tie, use the same rank as the previous model
            tied_count += 1
            rank_map[model.model_id] = rank_map[model_scores[i-1][0].model_id]
>>>>>>> c135645a
            
        previous_score = score

    # Assign the same rank to all "X" (after all valids)
    x_rank = current_rank + tied_count
    for model, score, is_x in model_scores:
        if is_x:
<<<<<<< HEAD
            set_value(model, "rank", x_rank)
        else:
            set_value(model, "rank", rank_map[get_value(model, "model_id")])

    # Return all models, sorted by rank
    ranked_models = [model for model, _, _ in model_scores]
    ranked_models.sort(key=lambda model: get_value(model, "rank"))
    return ranked_models

=======
            model.rank = x_rank
        else:
            model.rank = rank_map[model.model_id]

    # Return all models, sorted by rank
    ranked_models = [model for model, _, _ in model_scores]
    ranked_models.sort(key=lambda model: model.rank)
    return ranked_models
>>>>>>> c135645a


def _build_model_data(benchmarks: List[FinalBenchmarkContext], 
                      models: List[FinalModelContext]
                      ) -> Tuple[Union[str, pd.DataFrame], List[Dict[str, Any]]]:
    """
    Build both comparison data and scores dataframe in a single pass through models.
    Returns: (csv_data, comparison_data) tuple
    comparison_data: Build an array object for use by the JavaScript frontend to dynamically compare trends across benchmarks.
        ```
        [
            {"dicarlo.Rajalingham2018-i2n_v2-score": .521,
             "dicarlo.Rajalingham2018-i2n_v2-error": 0.00391920504344273,
             "behavior_v0-score": ".521",
             ...,
             "model": "mobilenet_v2_1.0_224",
            },
            ...
        ]
        ```
    csv_data: Build a dataframe of model scores for download as CSV.
    """
    # Pre-compute benchmark names set
    benchmark_names = {benchmark.benchmark_type_id for benchmark in benchmarks}
    
    # Initialize lists of dictionaries to store data
    records = []  # For CSV download
    comparison_data = []  # For comparison page
    
    # Single pass through models
    for model in models:
        # Initialize both data structures for this model
        record = {
            "model_name": get_value(model, "name"),
            "layers": json.dumps(get_value(model, "layers")) if get_value(model, "layers") else ""  # Add layer map information to CSV download as a column
        }
        model_data = {
            "model": get_value(model, "name")
        }
        
        # Process all scores for this model
        if get_value(model, "scores") is not None:
            for score in get_value(model, "scores"):
                benchmark_id = score["benchmark"]["benchmark_type_id"]
                versioned_benchmark_id = score["versioned_benchmark_identifier"]
                # Add to scores dataframe if it's a relevant benchmark
                if benchmark_id in benchmark_names:
                    record[benchmark_id] = score["score_ceiled"]
            
                model_data.update({
                    f"{versioned_benchmark_id}-score": score['score_ceiled'],
                    f"{versioned_benchmark_id}-error": score['error'],
                    f"{versioned_benchmark_id}-is_complete": score['is_complete']
                })
        
            # Add to both result sets
            records.append(record)
            comparison_data.append(model_data)
    
    # Create DataFrame and convert to CSV
    csv_data = "No models submitted yet."
    if records:
        df = pd.DataFrame.from_records(records)
        df.set_index('model_name', inplace=True)
        csv_data = df.to_csv(index=True)
    
    return csv_data, comparison_data

# Resubmissions are currently not supported. Retaining for future use.
def _collect_submittable_benchmarks(benchmarks: List[FinalBenchmarkContext], user: User) -> Dict:
    """
    gather benchmarks that:
    - any of a user's models have been evaluated on, if user is not a superuser
    - all benchmarks, if user is a superuser
    """

    benchmark_types = {benchmark.identifier: benchmark.benchmark_type_id
                       for benchmark in benchmarks if not hasattr(benchmark, 'children')}
    # the above dictionary creation will already deal with duplicates from benchmarks with multiple versions
    if user.is_superuser:  # superusers can resubmit on all available benchmarks
        return benchmark_types

    previously_evaluated_benchmarks = [benchmark_type_id
                                       for benchmark_type_id in Score.objects
                                       .select_related('benchmark')
                                       .filter(model__owner=user)
                                       .distinct('benchmark__benchmark_type_id')
                                       .values_list('benchmark__benchmark_type_id', flat=True)]
    benchmark_selection = {identifier: benchmark_type_id for identifier, benchmark_type_id in benchmark_types.items()
                           if benchmark_type_id in previously_evaluated_benchmarks}
    return benchmark_selection


def get_value(item, key, default=None):
    if isinstance(item, dict):
        return item.get(key, default)
    return getattr(item, key, default)

def set_value(item, key, value):
    if isinstance(item, dict):
        item[key] = value
    else:
        setattr(item, key, value)

# Preserving the original color scheme for now. No longer used as color is determined in database materialized view.
# May need the following four functions for custom views.
def represent(value):
    if isinstance(value, (int, float)):  # None in sqlite, nan in postgres
        return "{:.3f}".format(value).lstrip('0') if value < 1 else "{:.1f}".format(value)
    if value is None:
        return ""
    elif value == "NaN":
        return "X"
<<<<<<< HEAD
=======
    
def normalize_value(value, min_value, max_value):
    normalized_value = (value - min_value) / (max_value - min_value)
    return .7 * normalized_value  # scale down to avoid extremely green colors

def normalize_alpha(value, min_value, max_value):
    # intercept and slope equations are from solving `y = slope * x + intercept`
    # with points [min_value, 10] (10 instead of 0 to not make it completely transparent) and [max_value, 100].
    slope = -.9 / (min_value - max_value)
    intercept = .1 - slope * min_value
    result = slope * value + intercept
    return float(result)

def representative_color(value, min_value=None, max_value=None, colors=colors_redgreen):
    if not isinstance(value, (int, float)):    
        return f"background-color: {color_None}"
    if np.isnan(value):
        return f"background-color: {color_None}"
    normalized_value = normalize_value(value, min_value=min_value, max_value=max_value)  # normalize to range
    step = int(100 * normalized_value)
    try:
        color = colors[step]
    except IndexError:
        color = colors[-1]
    color = tuple(c * 255 for c in color.rgb)
    fallback_color = tuple(round(c) for c in color)
    normalized_alpha = normalize_alpha(value, min_value=min_value, max_value=max_value) \
        if min_value is not None else (100 * value)
    color += (normalized_alpha,)
    return f"background-color: rgb{fallback_color}; background-color: rgba{color};"

>>>>>>> c135645a

def get_visibility(model, user):
    """
    Determine the visibility level of a model based on the user's permissions.
    Returns: 'private_owner', 'private_not_owner', or 'public'
    """
    # Handles private competition models:
    if (not get_value(model, "public")) and (get_value(model, "competition") is not None):
        # Model is a private competition model, and user is logged in (or superuser)
        if (user is not None) and (user.is_superuser or 
                                  (isinstance(model.user, dict) and model.user.get('id') == user.id) or
                                  (hasattr(model.user, 'id') and model.user.id == user.id)):
            return "private_owner"
        # Model is a private competition model, and user is NOT logged in (or NOT superuser)
        else:
            return "private_not_owner"
    # Model is public
    else:
        return "public"

# Used in benchmark.py view to generate a string identifier for a reference
# benchmark.py has not been updated to leverage materialized view as it was fast already.
def reference_identifier(reference: Reference) -> Union[str, None]:
    return f"{reference.author} et al., {reference.year}" if reference else None

# Adds python functions so the HTML can retrieve dictionary items
@register.filter
def get_item(dictionary, key):
    return dictionary.get(key)


# Used to determine whether a column should be visible to begin with
@register.filter
def in_set(hidden_set, key):
    if key in hidden_set:
        return "none"
    else:
        return ""


# Same as above, but used for headers, because their names are different than the cells.
@register.filter
def in_set_hidden(hidden_set, key):
    if hidden_set[key] in hidden_set:
        return "none"
    else:
        return ""


# Allows children to have defining symbols before their names
@register.filter
def get_initial_characters(dictionary, key):
    number_of_characters = -1
    checking_key = key
    while checking_key in dictionary:
        checking_key = dictionary[checking_key]
        number_of_characters += 1

    return "–" * number_of_characters


# Checks if the parent's name or the part of the parent's name after the first period are in the given dictionary.
@register.filter
def get_parent_item(dictionary, key):
    # Handle case where dictionary is actually a string
    if isinstance(dictionary, str):
        return None
    # Use .get() to avoid KeyError for dictionaries
    return_value = dictionary.get(key, "")
    if not return_value:
        return None
    # Optionally, process the string if you want to strip a lab prefix.
    if "." in return_value:
        parts = return_value.split('.')
        # For example, if you want to return everything after the first dot:
        return ".".join(parts[1:])
    else:
        return return_value

@register.filter
def format_score(score):
    try:
        return f"{score:.3f}"
    except:  # e.g. 'X'
        return score


@register.filter
def display_model(model, user):
    visibility = get_visibility(model, user)
    if visibility == "private_owner":
        return get_value(model, "name")
    elif visibility == "private_not_owner":
        return f"Model #{get_value(model, 'id')}"
    else:
        return get_value(model, "name")


# controls the way model submitter appears (name vs Anonymous Submitter) in table
@register.filter
def display_submitter(model, user):
    visibility = get_visibility(model, user)
    if visibility == "private_owner":
        if isinstance(model.user, dict):
            return model.user.get("display_name", "")
        else:
            return getattr(model.user, "display_name", "")
    elif visibility == "private_not_owner":
        if isinstance(model.user, dict):
            return f"Anonymous Submitter #{model.user.get('id', '')}"
        else:
            return f"Anonymous Submitter #{getattr(model.user, 'id', '')}"
    else:
        if isinstance(model.user, dict):
            return model.user.get("display_name", "")
        else:
            return getattr(model.user, "display_name", "")


# controls how the benchmark roots are displayed in the comparison graphs
@register.filter
def simplify_domain(benchmark_name: str) -> str:
    suffixed_benchmarks = ['average', 'engineering', "neural", "behavior"]
    for suffixed_name in suffixed_benchmarks:
        if benchmark_name.startswith(f"{suffixed_name}_"):
            return suffixed_name
    return benchmark_name<|MERGE_RESOLUTION|>--- conflicted
+++ resolved
@@ -104,19 +104,11 @@
     # Apply any additional model filters
     if model_filter:
         model_query = list(model_filter(models))
-<<<<<<< HEAD
-    
+
     # Recalculate ranks based on the filtered set of models
     # Necessary for various model-variant views (e.g., user profile view vs public vs super user profile view which have different sets of models)
     model_rows_reranked = filter_and_rank_models(models, domain)
-    
-=======
-       
-    # Recalculate ranks based on the filtered set of models
-    # Necessary for various model-variant views (e.g., user profile view vs public vs super user profile view which have different sets of models)
-    model_rows_reranked = filter_and_rank_models(models, domain)
-
->>>>>>> c135645a
+
     # ------------------------------------------------------------------
     # 2) BUILD OTHER CONTEXT ITEMS AS NEEDED
     # Materialized views for some of these exist, but simple list comprehension was fast enough.
@@ -227,13 +219,8 @@
 
     model_scores = []
     for model in models:
-<<<<<<< HEAD
         if get_value(model, "scores") is not None:
             for score in get_value(model, "scores"):
-=======
-        if model.scores is not None:
-            for score in model.scores:
->>>>>>> c135645a
                 benchmark_id = score.get("benchmark", {}).get("benchmark_type_id")
                 if benchmark_id == f"average_{domain}":
                     val = score.get("score_ceiled", score.get("score_ceiled"))
@@ -277,19 +264,11 @@
             if tied_count > 0:
                 current_rank += tied_count
             tied_count = 1
-<<<<<<< HEAD
             rank_map[get_value(model, "model_id")] = current_rank
         else:
             # This is a tie, use the same rank as the previous model
             tied_count += 1
             rank_map[get_value(model, "model_id")] = rank_map[model_scores[i-1][0]["model_id"]]
-=======
-            rank_map[model.model_id] = current_rank
-        else:
-            # This is a tie, use the same rank as the previous model
-            tied_count += 1
-            rank_map[model.model_id] = rank_map[model_scores[i-1][0].model_id]
->>>>>>> c135645a
             
         previous_score = score
 
@@ -297,7 +276,6 @@
     x_rank = current_rank + tied_count
     for model, score, is_x in model_scores:
         if is_x:
-<<<<<<< HEAD
             set_value(model, "rank", x_rank)
         else:
             set_value(model, "rank", rank_map[get_value(model, "model_id")])
@@ -307,16 +285,6 @@
     ranked_models.sort(key=lambda model: get_value(model, "rank"))
     return ranked_models
 
-=======
-            model.rank = x_rank
-        else:
-            model.rank = rank_map[model.model_id]
-
-    # Return all models, sorted by rank
-    ranked_models = [model for model, _, _ in model_scores]
-    ranked_models.sort(key=lambda model: model.rank)
-    return ranked_models
->>>>>>> c135645a
 
 
 def _build_model_data(benchmarks: List[FinalBenchmarkContext], 
@@ -430,40 +398,6 @@
         return ""
     elif value == "NaN":
         return "X"
-<<<<<<< HEAD
-=======
-    
-def normalize_value(value, min_value, max_value):
-    normalized_value = (value - min_value) / (max_value - min_value)
-    return .7 * normalized_value  # scale down to avoid extremely green colors
-
-def normalize_alpha(value, min_value, max_value):
-    # intercept and slope equations are from solving `y = slope * x + intercept`
-    # with points [min_value, 10] (10 instead of 0 to not make it completely transparent) and [max_value, 100].
-    slope = -.9 / (min_value - max_value)
-    intercept = .1 - slope * min_value
-    result = slope * value + intercept
-    return float(result)
-
-def representative_color(value, min_value=None, max_value=None, colors=colors_redgreen):
-    if not isinstance(value, (int, float)):    
-        return f"background-color: {color_None}"
-    if np.isnan(value):
-        return f"background-color: {color_None}"
-    normalized_value = normalize_value(value, min_value=min_value, max_value=max_value)  # normalize to range
-    step = int(100 * normalized_value)
-    try:
-        color = colors[step]
-    except IndexError:
-        color = colors[-1]
-    color = tuple(c * 255 for c in color.rgb)
-    fallback_color = tuple(round(c) for c in color)
-    normalized_alpha = normalize_alpha(value, min_value=min_value, max_value=max_value) \
-        if min_value is not None else (100 * value)
-    color += (normalized_alpha,)
-    return f"background-color: rgb{fallback_color}; background-color: rgba{color};"
-
->>>>>>> c135645a
 
 def get_visibility(model, user):
     """
