import json
import logging
import numpy as np
import pandas as pd
import re
from collections import ChainMap
from collections import namedtuple
from colour import Color
from django.shortcuts import render
from django.template.defaulttags import register
from django.views.decorators.cache import cache_page
from tqdm import tqdm

from benchmarks.models import BenchmarkType, BenchmarkInstance, Model, Score, generic_repr

_logger = logging.getLogger(__name__)

BASE_DEPTH = 1
ENGINEERING_ROOT = 'engineering'

colors_redgreen = list(Color('red').range_to(Color('green'), 101))
colors_gray = list(Color('#f2f2f2').range_to(Color('#404040'), 101))
# scale colors: highlight differences at the top-end of the spectrum more than at the lower end
a, b = 0.2270617, 1.321928  # fit to (0, 0), (60, 50), (100, 100)
colors_redgreen = [colors_redgreen[int(a * np.power(i, b))] for i in range(len(colors_redgreen))]
colors_gray = [colors_gray[int(a * np.power(i, b))] for i in range(len(colors_gray))]
color_suffix = '_color'
color_None = '#e0e1e2'


@cache_page(24 * 60 * 60)
def view(request):
    context = get_context()
    return render(request, 'benchmarks/index.html', context)


def get_context(user=None):
    benchmarks = _collect_benchmarks(user_page=True if user is not None else False)
    model_rows = _collect_models(benchmarks, user)

    # to save vertical space, we strip the lab name in front of benchmarks.
    uniform_benchmarks = {}  # keeps the original benchmark name
    for benchmark in benchmarks:  # remove lab for more compactness
        uniform_benchmarks[benchmark.benchmark_type.identifier] = benchmark.short_name
        benchmark.ceiling = represent(benchmark.ceiling)
        benchmark.identifier = f'{benchmark.identifier}_v{benchmark.version}'
    # map from a benchmark to its parent, the benchmark id is <benchmarkname>_v<version>,
    # parent have always version 0 (only to match the pattern).
    # We set here parent nodes as value -> abstract nodes so they must have version 0.
    benchmark_parents = {
        benchmark.identifier: f'{benchmark.benchmark_type.parent.identifier}_v0'
        if benchmark.benchmark_type.parent else None
        for benchmark in benchmarks}
    # configure benchmark level shown by default
    # we're going to use the fact that all benchmark instances currently point to their direct parent
    uniform_parents = set(benchmark_parents.values())
    not_shown_set = {benchmark.identifier for benchmark in benchmarks
                     if benchmark.depth > BASE_DEPTH or
                     # show engineering benchmarks collapsed, but still show root
                     (benchmark.short_name != ENGINEERING_ROOT and benchmark.root_parent == ENGINEERING_ROOT)}

    # data for javascript comparison script
    comparison_data = _build_comparison_data(model_rows)

    # benchmarks to select from for resubmission in user profile
    submittable_benchmarks = None
    if user is not None:
        submittable_benchmarks = _collect_submittable_benchmarks(benchmarks=benchmarks, user=user)

    return {'models': model_rows, 'benchmarks': benchmarks, 'submittable_benchmarks': submittable_benchmarks,
            "benchmark_parents": benchmark_parents, "uniform_parents": uniform_parents,
            "not_shown_set": not_shown_set, "BASE_DEPTH": BASE_DEPTH, "has_user": False,
            "comparison_data": json.dumps(comparison_data)}


def _collect_benchmarks(user_page=False):
    # build tree structure of parent relationships
    benchmark_types = BenchmarkType.objects.select_related('reference')
    if not user_page:  # on public overview, only show visible benchmarks
        benchmark_types = benchmark_types.filter(visible=True)
    root_benchmarks = benchmark_types.filter(parent=None).order_by('order')
    root_trees = []
    for root_benchmark in root_benchmarks:
        root_tree = Tree(value=root_benchmark, depth=0)
        root_trees.append(root_tree)
        traverse_todo = [root_tree]
        # traverse the tree, filling in children in the process
        while traverse_todo:
            node = traverse_todo.pop()
            children = benchmark_types.filter(parent=node.value).order_by('order')
            children = [Tree(value=child, parent=node, depth=node.depth + 1) for child in children]
            node.children = children
            traverse_todo += children

    def count_all_children(tree: Tree):
        """ compute total number of children per tree """
        count = 0
        for child in tree.children:
            count += count_all_children(child)
        tree.number_of_all_children = count
        if len(tree.children) == 0:
            count += 1  # count as instance if no further children
        return count

    overall_order = 0

    def set_instance_meta(instance, node, tree):
        """ sets meta attributes of a benchmark instance according to its tree node """
        instance.parent = node.parent.value if node.parent else None
        instance.root_parent = tree.value.identifier
        instance.depth = node.depth
        instance.number_of_all_children = node.number_of_all_children
        nonlocal overall_order
        instance.overall_order = overall_order
        overall_order += 1

    # gather actual benchmark instances and insert dummy instances for parents
    benchmarks = []
    for tree in root_trees:
        count_all_children(tree)
        # traverse the tree depth-first to go from highest parent to lowest child, corresponding to the website display
        traverse_todo = [tree]
        while traverse_todo:
            node = traverse_todo.pop(0)  # pop first item --> recent child hierarchy with lowest order
            if node.children:  # if abstract benchmark hierarchy, insert dummy instance
                instance = BenchmarkInstance(benchmark_type=node.value, version=None, ceiling=None, ceiling_error=None)
                instance.children = [child.value.identifier for child in node.children]
                traverse_todo = node.children + traverse_todo
                instance.version = int(0)
                set_instance_meta(instance, node, tree)
                benchmarks.append(instance)
            else:  # no children --> it's a specific instance
                if user_page:
                    instances = BenchmarkInstance.objects.select_related('benchmark_type') \
                        .filter(benchmark_type=node.value)
                    for instance in instances:
                        set_instance_meta(instance, node, tree)
                        benchmarks.append(instance)
                else:
                    instance = BenchmarkInstance.objects \
                        .select_related('benchmark_type', 'benchmark_type__reference', 'meta') \
                        .filter(benchmark_type=node.value).latest('version')  # latest instance for this type
                    set_instance_meta(instance, node, tree)
                    benchmarks.append(instance)
    # add shortcut to identifier
    for benchmark in benchmarks:
        benchmark.identifier = benchmark.benchmark_type.identifier
        shortname = _get_benchmark_shortname(benchmark.benchmark_type.identifier)
        benchmark.short_name = shortname
    return benchmarks


def _collect_submittable_benchmarks(benchmarks, user):
    """
    gather benchmarks that:
    - any of a user's models have been evaluated on, if user is not a superuser
    - all benchmarks, if user is a superuser
    """

    benchmark_types = {benchmark.short_name: benchmark.benchmark_type_id
                       for benchmark in benchmarks if not hasattr(benchmark, 'children')}
    # the above dictionary creation will already deal with duplicates from benchmarks with multiple versions
    if user.is_superuser:  # superusers can resubmit on all available benchmarks
        return benchmark_types

    previously_evaluated_benchmarks = [benchmark_type_id
                                       for benchmark_type_id in Score.objects
                                           .select_related('benchmark')
                                           .filter(model__owner=user)
                                           .distinct('benchmark__benchmark_type_id')
                                           .values_list('benchmark__benchmark_type_id', flat=True)]
    benchmark_selection = {short_name: benchmark_type_id for short_name, benchmark_type_id in benchmark_types.items()
                           if benchmark_type_id in previously_evaluated_benchmarks}
    return benchmark_selection


def _collect_models(benchmarks, user=None):
    """
    :param user: The user whose profile we are currently on, if any
    """
    # Remove all non-public model scores, but allow users to see their own models in the table.
    if user is None:  # if we are not in a user profile, only show rows that are public
        user_selection = dict(model__public=True)
    elif user.is_superuser:
        user_selection = dict()
    else:
        # if we are in a user profile, show all rows that this user owns (regardless of public/private)
        # also only show non-null, i.e. non-erroneous scores. Successful zero scores would be NaN
        user_selection = dict(model__owner=user, score_ceiled__isnull=False)

    # Database stores scores for actual instances
    benchmark_todos = [benchmark for benchmark in benchmarks if not hasattr(benchmark, 'children')]
    benchmark_lookup = {f'{benchmark.identifier}_v{benchmark.version}': benchmark for benchmark in benchmarks}
    all_scores = Score.objects.filter(**user_selection, benchmark__in=benchmark_todos).select_related('model')

    # iteratively collect scores for all benchmarks. We start with the actual instances, storing their respective
    # parents to traverse up the hierarchy which we iteratively visit until empty.
    scores = None
    while benchmark_todos:
        benchmark = benchmark_todos.pop(0)
        _logger.debug(f"Processing scores for benchmark {benchmark}")
        if not hasattr(benchmark, 'children'):  # actual instance without children, we can just retrieve the scores
            benchmark_scores = all_scores.filter(benchmark=benchmark)
            if len(benchmark_scores) > 0:
                rows = []
                for score in benchmark_scores:
                    # many engineering benchmarks (e.g. ImageNet) don't have a notion of a primate ceiling.
                    # instead, we display the raw score if there is no ceiled score.
                    benchmark_id = f'{benchmark.identifier}_v{benchmark.version}'
                    if benchmark_lookup[benchmark_id].root_parent != ENGINEERING_ROOT \
                            or score.score_ceiled is not None:
                        score_ceiled = score.score_ceiled
                    else:
                        score_ceiled = score.score_raw
                    rows.append({'benchmark': benchmark.identifier, 'benchmark_version': benchmark.version,
                                 'overall_order': benchmark.overall_order,
                                 'model': score.model.id,
                                 'score_ceiled': score_ceiled, 'score_raw': score.score_raw, 'error': score.error,
                                 'comment': score.comment})
                benchmark_scores = pd.DataFrame(rows)
                scores = benchmark_scores if scores is None else pd.concat((scores, benchmark_scores))
        else:  # hierarchy level, we need to aggregate the scores in the hierarchy below
            if scores is not None:
                children_scores = scores[scores['benchmark'].isin(benchmark.children)]
                # guard against multiple scores for one combination of (benchmark, version, model)
                children_scores = children_scores.drop_duplicates()
                # compute average of children scores
                benchmark_scores = children_scores.fillna(0).groupby('model').mean()
                # for children scores that are all nan, set average to nan as well (rather than 0 from `fillna`)
                if len(benchmark_scores) > 0:
                    all_children_nan = children_scores.groupby('model').apply(
                        lambda group: all(group['score_raw'].isna()))
                    for value_column in ['score_ceiled', 'score_raw', 'error']:
                        benchmark_scores[value_column][all_children_nan] = np.nan
                # restore model index
                benchmark_scores = benchmark_scores.reset_index()
                # add meta
                benchmark_scores['benchmark'] = benchmark.identifier
                benchmark_scores['benchmark_version'] = 0
                benchmark_scores['comment'] = None
                scores = benchmark_scores if scores is None else pd.concat((scores, benchmark_scores))
        if benchmark.parent:
            parent = [parent_candidate for parent_candidate in benchmarks
                      if parent_candidate.identifier == benchmark.parent.identifier]
            assert len(parent) == 1
            parent = parent[0]
            if parent in benchmark_todos:
                continue  # already in list
            # Process benchmarks deeper in the hierarchy first, i.e. process benchmarks with more parents before
            # benchmarks with fewer parents. This is to avoid cases such as the following:
            # ```
            #   V1
            #     - FreemanZiemba2013.V1-pls
            #     - V1-response_magnitude
            #       - Marques2020_Ringach2002-max_dc
            # ```
            # In this case, if the FreemanZiemba2013.V1-pls benchmark is processed first, it will add V1 to the todos.
            # V1 will thus be processed next, at which point the scores for V1-response_magnitude are however not
            # processed yet. Thus, we want to work our way from the bottom up.
            benchmark_todos.append(parent)
            benchmark_todos = list(sorted(benchmark_todos, key=lambda benchmark: benchmark.depth, reverse=True))
    # setup benchmark metadata for all scores
    if scores is None:
        return []
    minmax = {}
    for criteria, group in scores.groupby(['benchmark', 'benchmark_version']):
        benchmark_id = f'{criteria[0]}_v{int(criteria[1])}'
        bench_minmax = (
            np.nanmin(group['score_ceiled']),
            np.nanmax(group['score_ceiled'])
            # this is an ugly hack to make the gray less visually dominant on the page
            * (2.5 if benchmark_lookup[benchmark_id].root_parent == ENGINEERING_ROOT else 1))
        if bench_minmax[0] == bench_minmax[1]:
            bench_minmax = (0, 1)
        minmax[benchmark_id] = bench_minmax

    # arrange into per-model scores
    # - prepare model meta
    model_meta = Model.objects.select_related('reference', 'owner', 'submission')
    model_meta = {model.id: model for model in model_meta}
    # - prepare rank
    model_ranks = scores[scores['benchmark'] == 'average']
    model_ranks['rank'] = model_ranks['score_ceiled'].fillna(0).rank(method='min', ascending=False).astype(int)
    # - prepare data structures
    ModelRow = namedtuple('ModelRow', field_names=[
        'id', 'name',
        'reference_identifier', 'reference_link',
<<<<<<< HEAD
        'user', 'public', 'competition',
=======
        'user', 'public',
>>>>>>> aa2c03f3
        'rank', 'scores',
        'build_status', 'submitter', 'submission_id', 'timestamp'])
    ScoreDisplay = namedtuple('ScoreDisplay', field_names=[
        'benchmark', 'versioned_benchmark_identifier',
        'score_raw', 'score_ceiled', 'error', 'color', 'comment'])
    # - prepare "no score" objects for when a model-benchmark score is missing
    no_score = {}
    for benchmark in benchmarks:
        versioned_benchmark_identifier = f'{benchmark.identifier}_v{benchmark.version}'
        if versioned_benchmark_identifier in minmax:
            benchmark_min, benchmark_max = minmax[versioned_benchmark_identifier]
            no_score[versioned_benchmark_identifier] = ScoreDisplay(
                benchmark=benchmark, versioned_benchmark_identifier=versioned_benchmark_identifier,
                score_ceiled="", score_raw="", error="",
                color=representative_color(None, min_value=benchmark_min, max_value=benchmark_max),
                comment="")
        else:
            no_score[versioned_benchmark_identifier] = ScoreDisplay(
                benchmark=benchmark, versioned_benchmark_identifier=versioned_benchmark_identifier,
                score_ceiled="", score_raw="", error="",
                color=representative_color(None, min_value=0, max_value=1),
                comment="")
    # - convert scores DataFrame into rows
    data = []
    for model_id, group in tqdm(scores.groupby('model'), desc='model rows'):
        model_scores = {}
        # fill in computed scores
        for score_ceiled, score_raw, error, benchmark, version, comment in zip(
                group['score_ceiled'], group['score_raw'], group['error'],
                group['benchmark'], group['benchmark_version'],
                group['comment']):
            versioned_benchmark_identifier = f'{benchmark}_v{version}'
            benchmark_min, benchmark_max = minmax[versioned_benchmark_identifier]
            benchmark = benchmark_lookup[versioned_benchmark_identifier]
            color = representative_color(
                score_ceiled,
                colors=colors_redgreen if benchmark.root_parent != ENGINEERING_ROOT
                else colors_gray,
                min_value=benchmark_min, max_value=benchmark_max)
            score_ceiled = represent(score_ceiled)
            score_display = ScoreDisplay(benchmark=benchmark,
                                         versioned_benchmark_identifier=versioned_benchmark_identifier,
                                         score_ceiled=score_ceiled, score_raw=score_raw, error=error,
                                         color=color, comment=comment)
            model_scores[versioned_benchmark_identifier] = score_display
        # fill in missing scores
        model_scores = [model_scores[f'{benchmark.identifier}_v{benchmark.version}']
                        if f'{benchmark.identifier}_v{benchmark.version}' in model_scores
                        else no_score[f'{benchmark.identifier}_v{benchmark.version}']
                        for benchmark in benchmarks]

        # put everything together, adding model meta
        meta = model_meta[model_id]
        if model_id in model_ranks['model'].values:
            rank = model_ranks[model_ranks['model'] == model_id]['rank'].squeeze()
        else:  # if a model does not have an average score, it will not be included in the rank
            _logger.warning(f"Model {model_id} not found in model_ranks")
            rank = max(model_ranks['rank']) + 1
        reference_identifier = f"{meta.reference.author} et al., {meta.reference.year}" if meta.reference else None
<<<<<<< HEAD

        # model
        competition = meta.competition

        # submission
        submitter = meta.submission.submitter
        submission_id = meta.submission.id
        timestamp = meta.submission.timestamp
        build_status = meta.submission.status

=======
        submitter = meta.submission.submitter
        submission_id = meta.submission.id
        timestamp = meta.submission.timestamp
>>>>>>> aa2c03f3
        model_row = ModelRow(
            id=meta.id,
            name=meta.name,
            reference_identifier=reference_identifier, reference_link=meta.reference.url if meta.reference else None,
<<<<<<< HEAD
            user=meta.owner, public=meta.public, competition=competition,
            scores=model_scores, rank=rank, build_status=build_status,
=======
            user=meta.owner, public=meta.public,
            scores=model_scores, rank=rank, build_status=meta.submission.status,
>>>>>>> aa2c03f3
            submitter=submitter, submission_id=submission_id, timestamp=timestamp
        )
        data.append(model_row)
    data = list(sorted(data, key=lambda model_row: model_row.rank))

    return data


def _get_benchmark_shortname(benchmark_type_identifier):
    match = re.match(r'[^\.]+\.(.+)', benchmark_type_identifier)
    if match:
        return match.group(1)
    else:
        return benchmark_type_identifier


class Tree:
    def __init__(self, value, depth, parent=None, children=None):
        self.value = value
        self.depth = depth
        self.parent = parent
        self.children = children

    def __repr__(self):
        return generic_repr(self)


def normalize_value(value, min_value, max_value):
    normalized_value = (value - min_value) / (max_value - min_value)
    return .7 * normalized_value  # scale down to avoid extremely green colors


def normalize_alpha(value, min_value, max_value):
    # intercept and slope equations are from solving `y = slope * x + intercept`
    # with points [min_value, 10] (10 instead of 0 to not make it completely transparent) and [max_value, 100].
    slope = -.9 / (min_value - max_value)
    intercept = .1 - slope * min_value
    result = slope * value + intercept
    return result


def represent(value):
    if value is None or np.isnan(value):  # None in sqlite, nan in postgres
        return "X"
    return "{:.3f}".format(value).lstrip('0') if value < 1 else "{:.1f}".format(value)


def representative_color(value, min_value=None, max_value=None, colors=colors_redgreen):
    if value is None or np.isnan(value):  # it seems that depending on database backend, nans are either None or nan
        return f"background-color: {color_None}"
    normalized_value = normalize_value(value, min_value=min_value, max_value=max_value)  # normalize to range
    step = int(100 * normalized_value)
    color = colors[step]
    color = tuple(c * 255 for c in color.rgb)
    fallback_color = tuple(round(c) for c in color)
    normalized_alpha = normalize_alpha(value, min_value=min_value, max_value=max_value) \
        if min_value is not None else (100 * value)
    color += (normalized_alpha,)
    return f"background-color: rgb{fallback_color}; background-color: rgba{color};"


def _build_comparison_data(models):
    """
    Build an array object for use by the JavaScript frontend to dynamically compare trends across benchmarks.
    :return: an array where each dictionary element contains a model's scores on all benchmarks, e.g.
        ```
        [
            {"dicarlo.Rajalingham2018-i2n_v2-score": .521,
             "dicarlo.Rajalingham2018-i2n_v2-error": 0.00391920504344273,
             "behavior_v0-score": ".521",
             ...,
             "model": "mobilenet_v2_1.0_224",
            },
            ...
        ]
        ```
    """
    data = [dict(ChainMap(*[{'model': model_row.name}] +
                           [{f"{score_row.versioned_benchmark_identifier}-score": score_row.score_ceiled,
                             f"{score_row.versioned_benchmark_identifier}-error": score_row.error}
                            for score_row in model_row.scores]))
            for model_row in models]
    return data


# Adds python functions so the HTML can do several things
@register.filter
def get_item(dictionary, key):
    return dictionary.get(key)


# Used to determine whether a column should be visible to begin with
@register.filter
def in_set(hidden_set, key):
    if key in hidden_set:
        return "none"
    else:
        return ""


# Same as above, but used for headers, because their names are different than the cells.
@register.filter
def in_set_hidden(hidden_set, key):
    if hidden_set[key] in hidden_set:
        return "none"
    else:
        return ""


# Allows children to have defining symbols before their names
@register.filter
def get_initial_characters(dictionary, key):
    number_of_characters = -1
    checking_key = key
    while checking_key in dictionary:
        checking_key = dictionary[checking_key]
        number_of_characters += 1

    return "–" * number_of_characters


# Checks if the parent's name or the part of the parent's name after the first period are in the given dictionary.
@register.filter
def get_parent_item(dictionary, key):
    return_value = dictionary[key]
    return_string = ""
    if not return_value:
        return None
    if "." in return_value:
        for i in return_value.split('.')[1:]:
            if return_string == "":
                return_string += i
            else:
                return_string += "." + i
    else:
        return_string = return_value
    return return_string<|MERGE_RESOLUTION|>--- conflicted
+++ resolved
@@ -285,11 +285,7 @@
     ModelRow = namedtuple('ModelRow', field_names=[
         'id', 'name',
         'reference_identifier', 'reference_link',
-<<<<<<< HEAD
         'user', 'public', 'competition',
-=======
-        'user', 'public',
->>>>>>> aa2c03f3
         'rank', 'scores',
         'build_status', 'submitter', 'submission_id', 'timestamp'])
     ScoreDisplay = namedtuple('ScoreDisplay', field_names=[
@@ -349,9 +345,8 @@
             _logger.warning(f"Model {model_id} not found in model_ranks")
             rank = max(model_ranks['rank']) + 1
         reference_identifier = f"{meta.reference.author} et al., {meta.reference.year}" if meta.reference else None
-<<<<<<< HEAD
-
-        # model
+       
+      # model
         competition = meta.competition
 
         # submission
@@ -360,22 +355,12 @@
         timestamp = meta.submission.timestamp
         build_status = meta.submission.status
 
-=======
-        submitter = meta.submission.submitter
-        submission_id = meta.submission.id
-        timestamp = meta.submission.timestamp
->>>>>>> aa2c03f3
         model_row = ModelRow(
             id=meta.id,
             name=meta.name,
             reference_identifier=reference_identifier, reference_link=meta.reference.url if meta.reference else None,
-<<<<<<< HEAD
             user=meta.owner, public=meta.public, competition=competition,
             scores=model_scores, rank=rank, build_status=build_status,
-=======
-            user=meta.owner, public=meta.public,
-            scores=model_scores, rank=rank, build_status=meta.submission.status,
->>>>>>> aa2c03f3
             submitter=submitter, submission_id=submission_id, timestamp=timestamp
         )
         data.append(model_row)
