import json
import logging
<<<<<<< HEAD
from typing import Union
=======
from typing import Union, List, Dict, Any, Tuple
from django.contrib.auth.models import User
>>>>>>> 86caeec8
from django.utils.functional import wraps
from django.db.models import Q
from django.core.cache import cache
import numpy as np
import pandas as pd
from colour import Color
from django.shortcuts import render
from django.template.defaulttags import register
from django.views.decorators.cache import cache_page
from time import time
from benchmarks.models import Score, FinalBenchmarkContext, FinalModelContext, Reference
from ..utils import cache_get_context

_logger = logging.getLogger(__name__)

BASE_DEPTH = 1
ENGINEERING_ROOT = 'engineering'

'''
Reference for previous color scheme
Used for benchmark cards
'''
colors_redgreen = list(Color('red').range_to(Color('#1BA74D'), 101))
colors_gray = list(Color('#f2f2f2').range_to(Color('#404040'), 101))
# scale colors: highlight differences at the top-end of the spectrum more than at the lower end
a, b = 0.2270617, 1.321928  # fit to (0, 0), (60, 50), (100, 100)
colors_redgreen = [colors_redgreen[int(a * np.power(i, b))] for i in range(len(colors_redgreen))]
colors_gray = [colors_gray[int(a * np.power(i, b))] for i in range(len(colors_gray))]
color_suffix = '_color'
color_None = '#e0e1e2'


<<<<<<< HEAD
=======
#@cache_base_model_query(timeout=1 * 15 * 60)  # 15 minutes cache
>>>>>>> 86caeec8
# Explore caching entire leaderboard context without any filtering
# which is then used downstream. Unclear if this has performance benefits.
def get_base_model_query(domain="vision"):
    """Get the base model query for a domain before any filtering"""
    return FinalModelContext.objects.filter(domain=domain)  # Return QuerySet instead of list
<<<<<<< HEAD


# Cache the leaderboard HTML page for 15 minutes at a time
# Server-side HTML caching until leaderboard views are introduced.
# Consider using client-side caching in the future
=======


# Cache the leaderboard HTML page
# Server-side HTML caching until leaderboard views are introduced.
@cache_page(24 * 60 * 60)
>>>>>>> 86caeec8
def view(request, domain: str):
    # Get the authenticated user if any
    user = request.user if request.user.is_authenticated else None
    
    # Get the appropriate context based on user authentication
    start_time = time()
    if user:
        # User is authenticated - get personalized context (used for profile views)
        leaderboard_context = get_context(user=user, domain=domain, show_public=False)
    else:
        # No user - get public context
        leaderboard_context = get_context(domain=domain, show_public=True)
    end_time = time()
    print(f"Total time taken to get leaderboard context: {end_time - start_time} seconds")
   
    return render(request, 'benchmarks/leaderboard/leaderboard.html', leaderboard_context)

# Maintain 24-hr cache for leaderboard view
@cache_get_context(timeout=24 * 60 * 60)
def get_context(user=None, domain="vision", benchmark_filter=None, model_filter=None, show_public=False):
    # ------------------------------------------------------------------
    # 1) QUERY MATERIALIZED VIEWS
    # ------------------------------------------------------------------ 
    if benchmark_filter:
        benchmarks = list(benchmark_filter(FinalBenchmarkContext.objects.filter(domain=domain)).order_by('overall_order'))
    else:
        # If user is superuser, show all benchmarks, otherwise only show visible ones
        if user and user.is_superuser:
            benchmarks = list(FinalBenchmarkContext.objects.filter(domain=domain).order_by('overall_order'))
        else:
            benchmarks = list(FinalBenchmarkContext.objects.filter(domain=domain, visible=True).order_by('overall_order'))
    
    # Build model query based on user permissions
    # Necessary to wrap query in function to allow caching of query results. 
    # For now, it is disabled. Provided minimal performance gains.
    all_model_data = get_base_model_query(domain)

    if user is None:
        # Public view - only show public models
        models = all_model_data.filter(public=True)
    elif user.is_superuser:
        # Superuser sees everything (super user profile view)
        models = all_model_data
    else:
        # Filter for user's models (user profile view)
        models = all_model_data.filter(Q(user__id=user.id))

    # Convert to list only when needed for ranking and further processing
    models = list(models)

    # Apply any additional model filters
    if model_filter:
        model_query = list(model_filter(models))
<<<<<<< HEAD
    
    # Order by rank initially, but we'll recalculate ranks later
    models.sort(key=lambda m: getattr(m, 'rank', float('inf')))
    
    # Recalculate ranks based on the filtered set of models
    # Necessary for various model-variant views (e.g., user profile view vs public vs super user profile view which have different sets of models)
    model_rows_reranked = _recalculate_model_ranks(models, domain)
    
=======
       
    # Recalculate ranks based on the filtered set of models
    # Necessary for various model-variant views (e.g., user profile view vs public vs super user profile view which have different sets of models)
    model_rows_reranked = filter_and_rank_models(models, domain)

>>>>>>> 86caeec8
    # ------------------------------------------------------------------
    # 2) BUILD OTHER CONTEXT ITEMS AS NEEDED
    # Materialized views for some of these exist, but simple list comprehension was fast enough.
    # If model list grows, consider using the materialized views.
    # ------------------------------------------------------------------ 
    # Identify leaf benchmarks (actual runnable benchmarks and not parents)
    benchmark_names = [b.identifier for b in benchmarks if b.number_of_all_children == 0]
    # Identify parents and map children to parents
    benchmark_parents = {
        bench.identifier: (f"{bench.parent['identifier']}_v0" if bench.parent and 'identifier' in bench.parent else None)
        for bench in benchmarks
    }   
    # Identify uniform parents (parents that are the same for all children)
    uniform_parents = set(benchmark_parents.values())
    # Identify benchmarks that should not be shown (depth > BASE_DEPTH or engineering root in root_parent)
    # Controls which benchmarks are visible in the leaderboard table based on depth and type (i.e., vision vs engineering)
    not_shown_set = {
        bench.identifier for bench in benchmarks
        if bench.depth > BASE_DEPTH
        or (ENGINEERING_ROOT not in bench.identifier
            and ENGINEERING_ROOT in bench.root_parent)
    }
    
    # Add submittable benchmarks for authenticated users
    submittable_benchmarks = _collect_submittable_benchmarks(benchmarks=benchmarks, user=user) if user else None
    
    # Build CSV data and comparison data
    # Combined to a single pass through models to avoid redundant calculations.
    csv_data, comparison_data = _build_model_data(benchmarks, model_rows_reranked)
    
    # ------------------------------------------------------------------
    # 3) PREPARE FINAL CONTEXT
    # ------------------------------------------------------------------ 
    context = {
        'domain': domain,
        'models': model_rows_reranked,
        'benchmarks': benchmarks,
        'benchmark_names': benchmark_names,
        'submittable_benchmarks': submittable_benchmarks,
        'benchmark_parents': benchmark_parents,
        'uniform_parents': uniform_parents,
        'not_shown_set': not_shown_set,
        'BASE_DEPTH': BASE_DEPTH,
        'has_user': user is not None,
        'comparison_data': json.dumps(comparison_data),
        'citation_general_url': 'https://www.cell.com/neuron/fulltext/S0896-6273(20)30605-X',
        'citation_general_title': 'Integrative Benchmarking to Advance Neurally Mechanistic Models of Human Intelligence',
        'citation_general_bibtex': (
            '@article{Schrimpf2020integrative,\n'
            '  title={Integrative Benchmarking to Advance Neurally Mechanistic Models of Human Intelligence},\n'
            '  author={Schrimpf, Martin and Kubilius, Jonas and Lee, Michael J and Murty, N Apurva Ratan and '
            'Ajemian, Robert and DiCarlo, James J},\n'
            '  journal={Neuron},\n'
            '  year={2020},\n'
            '  url={https://www.cell.com/neuron/fulltext/S0896-6273(20)30605-X}\n'
            '}'
        ),
    }
    
    # Add domain-specific citation information
    if domain == "vision":
        context.update({
            'citation_domain_url': 'https://www.biorxiv.org/content/early/2018/09/05/407007',
            'citation_domain_title': 'Brain-Score: Which Artificial Neural Network for Object Recognition is most Brain-Like?',
            'citation_domain_bibtex': ("@article{SchrimpfKubilius2018BrainScore,\n"
                                  "  title={Brain-Score: Which Artificial Neural Network for Object Recognition is most Brain-Like?},\n"
                                  "  author={Martin Schrimpf and Jonas Kubilius and Ha Hong and Najib J. Majaj and "
                                  "Rishi Rajalingham and Elias B. Issa and Kohitij Kar and Pouya Bashivan and Jonathan "
                                  "Prescott-Roy and Franziska Geiger and Kailyn Schmidt and Daniel L. K. Yamins and James J. DiCarlo},\n"
                                  "  journal={bioRxiv preprint},\n"
                                  "  year={2018},\n"
                                  "  url={https://www.biorxiv.org/content/10.1101/407007v2}\n"
                                  "}")
        })
    elif domain == "language":
        context.update({
            'citation_domain_url': 'https://www.pnas.org/content/118/45/e2105646118',
            'citation_domain_title': "The neural architecture of language: Integrative modeling converges on predictive processing",
            'citation_domain_bibtex': ("@article{schrimpf2021neural,\n"
                                  "  title={The neural architecture of language: Integrative modeling converges on predictive processing},\n"
                                  "  author={Schrimpf, Martin and Blank, Idan Asher and Tuckute, Greta and Kauf, Carina and "
                                  "Hosseini, Eghbal A and Kanwisher, Nancy and Tenenbaum, Joshua B and Fedorenko, Evelina},\n"
                                  "  journal={Proceedings of the National Academy of Sciences},\n"
                                  "  volume={118},\n"
                                  "  number={45},\n"
                                  "  pages={e2105646118},\n"
                                  "  year={2021}\n"
                                  "}")
        })
    else:
        context.update({
            'citation_domain_url': '',
            'citation_domain_title': '',
            'citation_domain_bibtex': ''
        })
    
    context['csv_downloadable'] = csv_data
    return context


<<<<<<< HEAD
def _recalculate_model_ranks(models, domain="vision"):
    """
    Recalculate model ranks based on the average_{domain} benchmark scores.
    Uses standard competition ranking (equal scores get equal ranks).
    
    Args:
        models: QuerySet or list of FinalModelContext objects
        domain: Domain to use for ranking (e.g., "vision", "language")
        
    Returns:
        List of FinalModelContext objects with updated ranks
    """
    # Convert QuerySet to list if needed
    if not isinstance(models, list):
        models = list(models)
    
    # Create a list to store model IDs and their average scores
    model_scores = []
    models_without_scores = []
    
    # Extract average_{domain} scores for each model
    for model in models:
        if model.scores is not None:
            # Find the average_{domain} score
            average_score = None
            for score in model.scores:
                benchmark_id = score.get("benchmark", {}).get("benchmark_type_id")
                if benchmark_id == f"average_{domain}":
                    # Try to get score_ceiled_raw first, then fall back to score_ceiled
                    average_score = score.get("score_ceiled_raw", score.get("score_ceiled"))
                    # Convert string score to float if needed
                    if isinstance(average_score, str):
                        try:
                            average_score = float(average_score)
                        except ValueError:
                            # Handle "X" or other non-numeric values
                            average_score = None
                    break
            
            # If we found a valid average score, add it to our list
            if average_score is not None and not np.isnan(average_score):
                model_scores.append((model, average_score))
            else:
                # Keep track of models without valid scores separately
                models_without_scores.append(model)
    
    # Sort models by score in descending order (only those with valid scores)
    model_scores.sort(key=lambda x: x[1], reverse=True)
    
    # Create a dictionary mapping model IDs to ranks using standard competition ranking
    # (equal scores get equal ranks, next rank is skipped)
    rank_map = {}
    current_rank = 1
    previous_score = None
    
    for i, (model, score) in enumerate(model_scores):
        if i == 0 or score != previous_score:
            # New score, assign the current rank
            rank_map[model.model_id] = current_rank
            # Update for next iteration
            current_rank = i + 2  # Skip next rank if this was a tie
        else:
            # Same score as previous, assign the same rank
            rank_map[model.model_id] = rank_map[model_scores[i-1][0].model_id]
        
        previous_score = score
    
    # Update ranks for each model with valid scores
    for model, _ in model_scores:
        model.rank = rank_map[model.model_id]
    
    # Assign a high rank to models without valid scores
    next_rank = len(model_scores) + 1
    for model in models_without_scores:
        model.rank = next_rank
    # Increment next rank to account for models without valid scores
    next_rank += 1
    
    # Combine both lists and sort by rank
    all_models = [model for model, _ in model_scores] + models_without_scores
    all_models.sort(key=lambda model: model.rank)
    
    return all_models


def _build_model_data(benchmarks, models):
=======
def filter_and_rank_models(models, domain: str = "vision"):
    """
    Filters out models without a valid average_{domain} score (must be a number or "X") and recalculates ranks.
    Returns a list of models with updated ranks.
    """
    if not isinstance(models, list):
        models = list(models)

    model_scores = []
    for model in models:
        if model.scores is not None:
            for score in model.scores:
                benchmark_id = score.get("benchmark", {}).get("benchmark_type_id")
                if benchmark_id == f"average_{domain}":
                    val = score.get("score_ceiled", score.get("score_ceiled"))
                    if val is None or val == "":
                        # Exclude models with None or empty string
                        break
                    if val == "X":
                        # "X" is valid, but always ranked at the bottom
                        model_scores.append((model, None, True))
                        break
                    try:
                        val_float = float(val)
                        model_scores.append((model, val_float, False))
                    except Exception:
                        # Exclude models with non-numeric, non-"X" values
                        break
                    break

    # Sort: valid numbers (descending), then "X" at the bottom (tied), exclude None/null
    model_scores.sort(
        key=lambda x: (
            1 if x[2] else 0,  # is_x: False (0) comes before True (1)
            -(x[1] if x[1] is not None else 0),  # valid numbers descending, "X" as 0
            getattr(x[0], "name", str(getattr(x[0], "model_id", "")))  # tiebreaker
        )
    )

    # Assign ranks: valid numbers get ranks, all "X" get the same (last) rank
    rank_map = {}
    current_rank = 1
    previous_score = None
    tied_count = 0
    
    for i, (model, score, is_x) in enumerate(model_scores):
        if is_x:
            # All "X" get the same rank (after all valids)
            break
            
        if i == 0 or score != previous_score:
            # If we had a tie, increment rank by the number of tied models
            if tied_count > 0:
                current_rank += tied_count
            tied_count = 1
            rank_map[model.model_id] = current_rank
        else:
            # This is a tie, use the same rank as the previous model
            tied_count += 1
            rank_map[model.model_id] = rank_map[model_scores[i-1][0].model_id]
            
        previous_score = score

    # Assign the same rank to all "X" (after all valids)
    x_rank = current_rank + tied_count
    for model, score, is_x in model_scores:
        if is_x:
            model.rank = x_rank
        else:
            model.rank = rank_map[model.model_id]

    # Return all models, sorted by rank
    ranked_models = [model for model, _, _ in model_scores]
    ranked_models.sort(key=lambda model: model.rank)
    return ranked_models


def _build_model_data(benchmarks: List[FinalBenchmarkContext], 
                      models: List[FinalModelContext]
                      ) -> Tuple[Union[str, pd.DataFrame], List[Dict[str, Any]]]:
>>>>>>> 86caeec8
    """
    Build both comparison data and scores dataframe in a single pass through models.
    Returns: (csv_data, comparison_data) tuple
    comparison_data: Build an array object for use by the JavaScript frontend to dynamically compare trends across benchmarks.
        ```
        [
            {"dicarlo.Rajalingham2018-i2n_v2-score": .521,
             "dicarlo.Rajalingham2018-i2n_v2-error": 0.00391920504344273,
             "behavior_v0-score": ".521",
             ...,
             "model": "mobilenet_v2_1.0_224",
            },
            ...
        ]
        ```
    csv_data: Build a dataframe of model scores for download as CSV.
    """
    # Pre-compute benchmark names set
    benchmark_names = {benchmark.benchmark_type_id for benchmark in benchmarks}
    
    # Initialize lists of dictionaries to store data
    records = []  # For CSV download
    comparison_data = []  # For comparison page
    
    # Single pass through models
    for model in models:
        # Initialize both data structures for this model
        record = {
            "model_name": model.name,
            "layers": json.dumps(model.layers) if model.layers else ""  # Add layer map information to CSV download as a column
        }
        model_data = {
            "model": model.name
        }
        
        # Process all scores for this model
        if model.scores is not None:
            for score in model.scores:
                benchmark_id = score["benchmark"]["benchmark_type_id"]
                versioned_benchmark_id = score["versioned_benchmark_identifier"]
                # Add to scores dataframe if it's a relevant benchmark
                if benchmark_id in benchmark_names:
                    record[benchmark_id] = score["score_ceiled"]
            
                model_data.update({
                    f"{versioned_benchmark_id}-score": score['score_ceiled'],
                    f"{versioned_benchmark_id}-error": score['error'],
                    f"{versioned_benchmark_id}-is_complete": score['is_complete']
                })
        
            # Add to both result sets
            records.append(record)
            comparison_data.append(model_data)
    
    # Create DataFrame and convert to CSV
    csv_data = "No models submitted yet."
    if records:
        df = pd.DataFrame.from_records(records)
        df.set_index('model_name', inplace=True)
        csv_data = df.to_csv(index=True)
    
    return csv_data, comparison_data

# Resubmissions are currently not supported. Retaining for future use.
<<<<<<< HEAD
def _collect_submittable_benchmarks(benchmarks, user):
=======
def _collect_submittable_benchmarks(benchmarks: List[FinalBenchmarkContext], user: User) -> Dict:
>>>>>>> 86caeec8
    """
    gather benchmarks that:
    - any of a user's models have been evaluated on, if user is not a superuser
    - all benchmarks, if user is a superuser
    """

    benchmark_types = {benchmark.identifier: benchmark.benchmark_type_id
                       for benchmark in benchmarks if not hasattr(benchmark, 'children')}
    # the above dictionary creation will already deal with duplicates from benchmarks with multiple versions
    if user.is_superuser:  # superusers can resubmit on all available benchmarks
        return benchmark_types

    previously_evaluated_benchmarks = [benchmark_type_id
                                       for benchmark_type_id in Score.objects
                                       .select_related('benchmark')
                                       .filter(model__owner=user)
                                       .distinct('benchmark__benchmark_type_id')
                                       .values_list('benchmark__benchmark_type_id', flat=True)]
    benchmark_selection = {identifier: benchmark_type_id for identifier, benchmark_type_id in benchmark_types.items()
                           if benchmark_type_id in previously_evaluated_benchmarks}
    return benchmark_selection


# Preserving the original color scheme for now. No longer used as color is determined in database materialized view.
# May need the following four functions for custom views.
def represent(value):
    if isinstance(value, (int, float)):  # None in sqlite, nan in postgres
        return "{:.3f}".format(value).lstrip('0') if value < 1 else "{:.1f}".format(value)
    if value is None:
        return ""
    elif value == "NaN":
        return "X"
    
def normalize_value(value, min_value, max_value):
    normalized_value = (value - min_value) / (max_value - min_value)
    return .7 * normalized_value  # scale down to avoid extremely green colors

def normalize_alpha(value, min_value, max_value):
    # intercept and slope equations are from solving `y = slope * x + intercept`
    # with points [min_value, 10] (10 instead of 0 to not make it completely transparent) and [max_value, 100].
    slope = -.9 / (min_value - max_value)
    intercept = .1 - slope * min_value
    result = slope * value + intercept
    return float(result)

def representative_color(value, min_value=None, max_value=None, colors=colors_redgreen):
    if not isinstance(value, (int, float)):    
        return f"background-color: {color_None}"
    if np.isnan(value):
        return f"background-color: {color_None}"
    normalized_value = normalize_value(value, min_value=min_value, max_value=max_value)  # normalize to range
    step = int(100 * normalized_value)
    try:
        color = colors[step]
    except IndexError:
        color = colors[-1]
    color = tuple(c * 255 for c in color.rgb)
    fallback_color = tuple(round(c) for c in color)
    normalized_alpha = normalize_alpha(value, min_value=min_value, max_value=max_value) \
        if min_value is not None else (100 * value)
    color += (normalized_alpha,)
    return f"background-color: rgb{fallback_color}; background-color: rgba{color};"


def get_visibility(model, user):
    """
    Determine the visibility level of a model based on the user's permissions.
    Returns: 'private_owner', 'private_not_owner', or 'public'
    """
    # Handles private competition models:
    if (not model.public) and (model.competition is not None):
        # Model is a private competition model, and user is logged in (or superuser)
        if (user is not None) and (user.is_superuser or 
                                  (isinstance(model.user, dict) and model.user.get('id') == user.id) or
                                  (hasattr(model.user, 'id') and model.user.id == user.id)):
            return "private_owner"
        # Model is a private competition model, and user is NOT logged in (or NOT superuser)
        else:
            return "private_not_owner"
    # Model is public
    else:
        return "public"

# Used in benchmark.py view to generate a string identifier for a reference
# benchmark.py has not been updated to leverage materialized view as it was fast already.
def reference_identifier(reference: Reference) -> Union[str, None]:
    return f"{reference.author} et al., {reference.year}" if reference else None

# Adds python functions so the HTML can retrieve dictionary items
@register.filter
def get_item(dictionary, key):
    return dictionary.get(key)


# Used to determine whether a column should be visible to begin with
@register.filter
def in_set(hidden_set, key):
    if key in hidden_set:
        return "none"
    else:
        return ""


# Same as above, but used for headers, because their names are different than the cells.
@register.filter
def in_set_hidden(hidden_set, key):
    if hidden_set[key] in hidden_set:
        return "none"
    else:
        return ""


# Allows children to have defining symbols before their names
@register.filter
def get_initial_characters(dictionary, key):
    number_of_characters = -1
    checking_key = key
    while checking_key in dictionary:
        checking_key = dictionary[checking_key]
        number_of_characters += 1

    return "–" * number_of_characters


# Checks if the parent's name or the part of the parent's name after the first period are in the given dictionary.
@register.filter
def get_parent_item(dictionary, key):
    # Handle case where dictionary is actually a string
    if isinstance(dictionary, str):
        return None
    # Use .get() to avoid KeyError for dictionaries
    return_value = dictionary.get(key, "")
    if not return_value:
        return None
    # Optionally, process the string if you want to strip a lab prefix.
    if "." in return_value:
        parts = return_value.split('.')
        # For example, if you want to return everything after the first dot:
        return ".".join(parts[1:])
    else:
        return return_value

@register.filter
def format_score(score):
    try:
        return f"{score:.3f}"
    except:  # e.g. 'X'
        return score


@register.filter
def display_model(model, user):
    visibility = get_visibility(model, user)
    if visibility == "private_owner":
        return model.name
    elif visibility == "private_not_owner":
        return f"Model #{model.id}"
    else:
        return model.name


# controls the way model submitter appears (name vs Anonymous Submitter) in table
@register.filter
def display_submitter(model, user):
    visibility = get_visibility(model, user)
    if visibility == "private_owner":
        if isinstance(model.user, dict):
            return model.user.get("display_name", "")
        else:
            return getattr(model.user, "display_name", "")
    elif visibility == "private_not_owner":
        if isinstance(model.user, dict):
            return f"Anonymous Submitter #{model.user.get('id', '')}"
        else:
            return f"Anonymous Submitter #{getattr(model.user, 'id', '')}"
    else:
        if isinstance(model.user, dict):
            return model.user.get("display_name", "")
        else:
            return getattr(model.user, "display_name", "")


# controls how the benchmark roots are displayed in the comparison graphs
@register.filter
def simplify_domain(benchmark_name: str) -> str:
    suffixed_benchmarks = ['average', 'engineering', "neural", "behavior"]
    for suffixed_name in suffixed_benchmarks:
        if benchmark_name.startswith(f"{suffixed_name}_"):
            return suffixed_name
    return benchmark_name<|MERGE_RESOLUTION|>--- conflicted
+++ resolved
@@ -1,11 +1,7 @@
 import json
 import logging
-<<<<<<< HEAD
-from typing import Union
-=======
 from typing import Union, List, Dict, Any, Tuple
 from django.contrib.auth.models import User
->>>>>>> 86caeec8
 from django.utils.functional import wraps
 from django.db.models import Q
 from django.core.cache import cache
@@ -38,28 +34,18 @@
 color_None = '#e0e1e2'
 
 
-<<<<<<< HEAD
-=======
+
 #@cache_base_model_query(timeout=1 * 15 * 60)  # 15 minutes cache
->>>>>>> 86caeec8
 # Explore caching entire leaderboard context without any filtering
 # which is then used downstream. Unclear if this has performance benefits.
 def get_base_model_query(domain="vision"):
     """Get the base model query for a domain before any filtering"""
     return FinalModelContext.objects.filter(domain=domain)  # Return QuerySet instead of list
-<<<<<<< HEAD
-
-
-# Cache the leaderboard HTML page for 15 minutes at a time
-# Server-side HTML caching until leaderboard views are introduced.
-# Consider using client-side caching in the future
-=======
 
 
 # Cache the leaderboard HTML page
 # Server-side HTML caching until leaderboard views are introduced.
 @cache_page(24 * 60 * 60)
->>>>>>> 86caeec8
 def view(request, domain: str):
     # Get the authenticated user if any
     user = request.user if request.user.is_authenticated else None
@@ -113,7 +99,6 @@
     # Apply any additional model filters
     if model_filter:
         model_query = list(model_filter(models))
-<<<<<<< HEAD
     
     # Order by rank initially, but we'll recalculate ranks later
     models.sort(key=lambda m: getattr(m, 'rank', float('inf')))
@@ -121,14 +106,7 @@
     # Recalculate ranks based on the filtered set of models
     # Necessary for various model-variant views (e.g., user profile view vs public vs super user profile view which have different sets of models)
     model_rows_reranked = _recalculate_model_ranks(models, domain)
-    
-=======
-       
-    # Recalculate ranks based on the filtered set of models
-    # Necessary for various model-variant views (e.g., user profile view vs public vs super user profile view which have different sets of models)
-    model_rows_reranked = filter_and_rank_models(models, domain)
-
->>>>>>> 86caeec8
+   
     # ------------------------------------------------------------------
     # 2) BUILD OTHER CONTEXT ITEMS AS NEEDED
     # Materialized views for some of these exist, but simple list comprehension was fast enough.
@@ -229,7 +207,6 @@
     return context
 
 
-<<<<<<< HEAD
 def _recalculate_model_ranks(models, domain="vision"):
     """
     Recalculate model ranks based on the average_{domain} benchmark scores.
@@ -316,88 +293,7 @@
 
 
 def _build_model_data(benchmarks, models):
-=======
-def filter_and_rank_models(models, domain: str = "vision"):
-    """
-    Filters out models without a valid average_{domain} score (must be a number or "X") and recalculates ranks.
-    Returns a list of models with updated ranks.
-    """
-    if not isinstance(models, list):
-        models = list(models)
-
-    model_scores = []
-    for model in models:
-        if model.scores is not None:
-            for score in model.scores:
-                benchmark_id = score.get("benchmark", {}).get("benchmark_type_id")
-                if benchmark_id == f"average_{domain}":
-                    val = score.get("score_ceiled", score.get("score_ceiled"))
-                    if val is None or val == "":
-                        # Exclude models with None or empty string
-                        break
-                    if val == "X":
-                        # "X" is valid, but always ranked at the bottom
-                        model_scores.append((model, None, True))
-                        break
-                    try:
-                        val_float = float(val)
-                        model_scores.append((model, val_float, False))
-                    except Exception:
-                        # Exclude models with non-numeric, non-"X" values
-                        break
-                    break
-
-    # Sort: valid numbers (descending), then "X" at the bottom (tied), exclude None/null
-    model_scores.sort(
-        key=lambda x: (
-            1 if x[2] else 0,  # is_x: False (0) comes before True (1)
-            -(x[1] if x[1] is not None else 0),  # valid numbers descending, "X" as 0
-            getattr(x[0], "name", str(getattr(x[0], "model_id", "")))  # tiebreaker
-        )
-    )
-
-    # Assign ranks: valid numbers get ranks, all "X" get the same (last) rank
-    rank_map = {}
-    current_rank = 1
-    previous_score = None
-    tied_count = 0
-    
-    for i, (model, score, is_x) in enumerate(model_scores):
-        if is_x:
-            # All "X" get the same rank (after all valids)
-            break
-            
-        if i == 0 or score != previous_score:
-            # If we had a tie, increment rank by the number of tied models
-            if tied_count > 0:
-                current_rank += tied_count
-            tied_count = 1
-            rank_map[model.model_id] = current_rank
-        else:
-            # This is a tie, use the same rank as the previous model
-            tied_count += 1
-            rank_map[model.model_id] = rank_map[model_scores[i-1][0].model_id]
-            
-        previous_score = score
-
-    # Assign the same rank to all "X" (after all valids)
-    x_rank = current_rank + tied_count
-    for model, score, is_x in model_scores:
-        if is_x:
-            model.rank = x_rank
-        else:
-            model.rank = rank_map[model.model_id]
-
-    # Return all models, sorted by rank
-    ranked_models = [model for model, _, _ in model_scores]
-    ranked_models.sort(key=lambda model: model.rank)
-    return ranked_models
-
-
-def _build_model_data(benchmarks: List[FinalBenchmarkContext], 
-                      models: List[FinalModelContext]
-                      ) -> Tuple[Union[str, pd.DataFrame], List[Dict[str, Any]]]:
->>>>>>> 86caeec8
+
     """
     Build both comparison data and scores dataframe in a single pass through models.
     Returns: (csv_data, comparison_data) tuple
@@ -462,11 +358,7 @@
     return csv_data, comparison_data
 
 # Resubmissions are currently not supported. Retaining for future use.
-<<<<<<< HEAD
-def _collect_submittable_benchmarks(benchmarks, user):
-=======
 def _collect_submittable_benchmarks(benchmarks: List[FinalBenchmarkContext], user: User) -> Dict:
->>>>>>> 86caeec8
     """
     gather benchmarks that:
     - any of a user's models have been evaluated on, if user is not a superuser
