--- conflicted
+++ resolved
@@ -231,11 +231,8 @@
 
     # arrange into per-model scores
     # - prepare model meta
-<<<<<<< HEAD
-    model_meta = Model.objects.select_related('reference', 'owner')
-=======
-    model_meta = Model.objects.select_related('reference', 'submission')
->>>>>>> 9f6eda70
+
+    model_meta = Model.objects.select_related('reference', 'owner', 'submission')
     model_meta = {model.id: model for model in model_meta}
     # - prepare rank
     model_ranks = scores[scores['benchmark'] == 'average']
@@ -245,16 +242,11 @@
         'id', 'name',
         'reference_identifier', 'reference_link',
         'user', 'public',
-<<<<<<< HEAD
-        'rank', 'scores'])
+        'rank', 'scores', 'build_status', 'timestamp', 'submitter', 'submission_id'])
     ScoreDisplay = namedtuple('ScoreDisplay', field_names=[
         'benchmark', 'versioned_benchmark_identifier',
         'score_raw', 'score_ceiled', 'error', 'color', 'comment'])
-=======
-        'rank', 'scores', 'build_status', 'timestamp', 'submitter', 'submission_id'])
-    ScoreDisplay = namedtuple('ScoreDiplay', field_names=[
-        'benchmark', 'benchmark_depth', 'order', 'score_raw', 'score_ceiled', 'error', 'color'])
->>>>>>> 9f6eda70
+
     # - prepare "no score" objects for when a model-benchmark score is missing
     no_score = {}
     for benchmark in benchmarks:
@@ -324,8 +316,6 @@
 
     return data
 
-
-<<<<<<< HEAD
 def _get_benchmark_shortname(benchmark_type_identifier):
     match = re.match(r'[^\.]+\.(.+)', benchmark_type_identifier)
     if match:
@@ -343,9 +333,6 @@
 
     def __repr__(self):
         return generic_repr(self)
-
-=======
->>>>>>> 9f6eda70
 
 def normalize_value(value, min_value, max_value):
     normalized_value = (value - min_value) / (max_value - min_value)
