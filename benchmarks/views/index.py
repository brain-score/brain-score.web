import json
import logging
import numpy as np
import pandas as pd
import re
from collections import ChainMap
from collections import namedtuple
from colour import Color
from django.shortcuts import render
from django.template.defaulttags import register
from django.views.decorators.cache import cache_page
from tqdm import tqdm

from benchmarks.models import BenchmarkType, BenchmarkInstance, Model, Score, generic_repr

_logger = logging.getLogger(__name__)

BASE_DEPTH = 1
ENGINEERING_ROOT = 'engineering'

colors_redgreen = list(Color('red').range_to(Color('green'), 101))
colors_gray = list(Color('#f2f2f2').range_to(Color('#404040'), 101))
# scale colors: highlight differences at the top-end of the spectrum more than at the lower end
a, b = 0.2270617, 1.321928  # fit to (0, 0), (60, 50), (100, 100)
colors_redgreen = [colors_redgreen[int(a * np.power(i, b))] for i in range(len(colors_redgreen))]
colors_gray = [colors_gray[int(a * np.power(i, b))] for i in range(len(colors_gray))]
color_suffix = '_color'
color_None = '#e0e1e2'
not_shown_set = set()


@cache_page(24 * 60 * 60)
def view(request):
    context = get_context()
    return render(request, 'benchmarks/index.html', context)


def get_context(user=None):
    benchmarks = _collect_benchmarks(user_page=True if user is not None else False)
    model_rows = _collect_models(benchmarks, user)

    # to save vertical space, we strip the lab name in front of benchmarks.
    uniform_benchmarks = {}  # keeps the original benchmark name
    for benchmark in benchmarks:  # remove lab for more compactness
        uniform_benchmarks[benchmark.benchmark_type.identifier] = benchmark.benchmark_type.identifier
        match = re.match(r'[^\.]+\.(.+)', benchmark.benchmark_type.identifier)
        if match:
            uniform_benchmarks[benchmark.benchmark_type.identifier] = match.group(1)
            benchmark.short_name = benchmark.benchmark_type.identifier = match.group(1)
        else:
            benchmark.short_name = benchmark.benchmark_type.identifier
        benchmark.ceiling = represent(benchmark.ceiling)
        benchmark.identifier = f'{benchmark.identifier}_v{benchmark.version}'
    # map from a benchmark to its parent, the benchmark id is <benchmarkname>_v<version>, parent have always version 0 (only to match the pattern).
    # We set here parent nodes as value -> abstract nodes so they must have version 0.
    benchmark_parents = {
        benchmark.identifier: f'{benchmark.benchmark_type.parent.identifier}_v0' if benchmark.benchmark_type.parent else None
        for benchmark in benchmarks}
    # configure benchmark level shown by default
    uniform_parents = set(
        benchmark_parents.values())  # we're going to use the fact that all benchmark instances currently point to their direct parent
    not_shown_set = {benchmark.identifier for benchmark in benchmarks
                     if benchmark.depth > BASE_DEPTH or
                     # show engineering benchmarks collapsed, but still show root
                     (benchmark.short_name != ENGINEERING_ROOT and benchmark.root_parent == ENGINEERING_ROOT)}

    # data for javascript comparison script
    comparison_data = _build_comparison_data(model_rows)

    return {'models': model_rows, 'benchmarks': benchmarks,
            "benchmark_parents": benchmark_parents, "uniform_parents": uniform_parents,
            "not_shown_set": not_shown_set, "BASE_DEPTH": BASE_DEPTH, "has_user": False,
            "comparison_data": json.dumps(comparison_data)}


class Tree:
    def __init__(self, value, depth, parent=None, children=None):
        self.value = value
        self.depth = depth
        self.parent = parent
        self.children = children

    def __repr__(self):
        return generic_repr(self)


def _collect_benchmarks(user_page=False):
    # build tree structure of parent relationships
    benchmark_types = BenchmarkType.objects.select_related('reference')
    if not user_page:  # on public overview, only show visible benchmarks
        benchmark_types = benchmark_types.filter(visible=True)
    root_benchmarks = benchmark_types.filter(parent=None).order_by('order')
    root_trees = []
    for root_benchmark in root_benchmarks:
        root_tree = Tree(value=root_benchmark, depth=0)
        root_trees.append(root_tree)
        traverse_todo = [root_tree]
        # traverse the tree, filling in children in the process
        while traverse_todo:
            node = traverse_todo.pop()
            children = benchmark_types.filter(parent=node.value).order_by('order')
            children = [Tree(value=child, parent=node, depth=node.depth + 1) for child in children]
            node.children = children
            traverse_todo += children

    # gather actual benchmark instances and insert dummy instances for parents
    benchmarks = []
    overall_order = 0
    for tree in root_trees:
        # traverse the tree depth-first to go from highest parent to lowest child, corresponding to the website display
        traverse_todo = [tree]
        while traverse_todo:
            node = traverse_todo.pop(0)  # pop first item --> recent child hierarchy with lowest order
            if node.children:  # if abstract benchmark hierarchy, insert dummy instance
                instance = BenchmarkInstance(benchmark_type=node.value, version=None, ceiling=None, ceiling_error=None)
                instance.children = [child.value.identifier for child in node.children]
                traverse_todo = node.children + traverse_todo
                instance.parent = node.parent.value if node.parent else None
                instance.root_parent = tree.value.identifier
                instance.depth = node.depth
                instance.overall_order = overall_order
                instance.version = int(0)
                benchmarks.append(instance)
            else:  # no children --> it's a specific instance
                if user_page:
                    instances = BenchmarkInstance.objects.select_related('benchmark_type') \
                        .filter(benchmark_type=node.value)
                    for instance in instances:
                        instance.parent = node.parent.value if node.parent else None
                        instance.root_parent = tree.value.identifier
                        instance.depth = node.depth
                        instance.overall_order = overall_order
                        benchmarks.append(instance)
                else:
                    instance = BenchmarkInstance.objects.select_related('benchmark_type') \
                        .filter(benchmark_type=node.value).latest('version')  # latest instance for this type
                    instance.parent = node.parent.value if node.parent else None
                    instance.root_parent = tree.value.identifier
                    instance.depth = node.depth
                    instance.overall_order = overall_order
                    benchmarks.append(instance)
            overall_order += 1
    # add shortcut to identifier
    for benchmark in benchmarks:
        benchmark.identifier = benchmark.benchmark_type.identifier
    return benchmarks


def _collect_models(benchmarks, user=None):
    """
    :param user: The user whose profile we are currently on, if any
    """
    # iteratively collect scores for all benchmarks. We start with the actual instances, storing their respective
    # parents to traverse up the hierarchy which we iteratively visit until empty.
    benchmark_todos = [benchmark for benchmark in benchmarks if not hasattr(benchmark, 'children')]
    benchmark_lookup = {f'{benchmark.identifier}_v{benchmark.version}': benchmark for benchmark in benchmarks}
    scores = None
    while benchmark_todos:
        benchmark = benchmark_todos.pop(0)
        if not hasattr(benchmark, 'children'):  # actual instance without children, we can just retrieve the scores
            # Remove all non-public model scores, but allow users to see their own models in the table.
            if user is None:  # if we are not in a user profile, only show rows that are public
                user_selection = dict(model__public=True)
            elif user.is_superuser:
                user_selection = dict()
            else:
                # if we are in a user profile, show all rows that this user owns (regardless of public/private)
                # also only show non-null, i.e. non-erroneous scores. Successful zero scores would be NaN
                user_selection = dict(model__owner=user, score_ceiled__isnull=False)
            benchmark_scores = Score.objects.filter(benchmark=benchmark, **user_selection).select_related('model')
            if len(benchmark_scores) > 0:
                rows = []
                for score in benchmark_scores:
                    # many engineering benchmarks (e.g. ImageNet) don't have a notion of a primate ceiling.
                    # instead, we display the raw score if there is no ceiled score.
                    benchmark_id = f'{score.benchmark.benchmark_type.identifier}_v{score.benchmark.version}'
                    if benchmark_lookup[benchmark_id].root_parent != ENGINEERING_ROOT \
                            or score.score_ceiled is not None:
                        score_ceiled = score.score_ceiled
                    else:
                        score_ceiled = score.score_raw
                    rows.append({'benchmark': benchmark.identifier, 'benchmark_version': benchmark.version,
                                 'overall_order': benchmark.overall_order,
                                 'model': score.model.identifier,
                                 'score_ceiled': score_ceiled, 'score_raw': score.score_raw, 'error': score.error})
                benchmark_scores = pd.DataFrame(rows)
                scores = benchmark_scores if scores is None else pd.concat((scores, benchmark_scores))
        else:  # hierarchy level, we need to aggregate the scores in the hierarchy below
            if scores is not None:
                children_scores = scores[scores['benchmark'].isin(benchmark.children)]
                # guard against multiple scores for one combination of (benchmark, version, model)
                children_scores = children_scores.drop_duplicates()
                benchmark_scores = children_scores.fillna(0).groupby('model').mean().reset_index()
                benchmark_scores['benchmark'] = benchmark.identifier
                benchmark_scores['benchmark_version'] = 0
                scores = benchmark_scores if scores is None else pd.concat((scores, benchmark_scores))
        if benchmark.parent:
            parent = [b for b in benchmarks if b.identifier == benchmark.parent.identifier]
            assert len(parent) == 1
            parent = parent[0]
            if parent in benchmark_todos:
                continue  # already in list
            benchmark_todos.append(parent)
    # setup benchmark metadata for all scores
    if scores is None:
        return []
    minmax = {}
    for criteria, group in scores.groupby(['benchmark', 'benchmark_version']):
        benchmark_id = f'{criteria[0]}_v{int(criteria[1])}'
        bench_minmax = (
            np.nanmin(group['score_ceiled']),
            np.nanmax(group['score_ceiled'])
            # this is an ugly hack to make the gray less visually dominant on the page
            * (2.5 if benchmark_lookup[benchmark_id].root_parent == ENGINEERING_ROOT else 1))
        if bench_minmax[0] == bench_minmax[1]:
            bench_minmax = (0, 1)
        minmax[benchmark_id] = bench_minmax

    # arrange into per-model scores
    # - prepare model meta
    model_meta = Model.objects.select_related('reference')
    model_meta = {model.identifier: model for model in model_meta}
    # - prepare rank
    model_ranks = scores[scores['benchmark'] == 'average']
    model_ranks['rank'] = model_ranks['score_ceiled'].rank(method='min', ascending=False).astype(int)
    # - prepare data structures
    ModelRow = namedtuple('ModelRow', field_names=[
<<<<<<< HEAD
        'id', 'identifier', 'reference_identifier', 'reference_link', 'rank', 'scores', 'user', 'public'])
=======
        'identifier',
        'reference_identifier', 'reference_link',
        'user', 'public',
        'rank', 'scores'])
>>>>>>> 67a76ef1
    ScoreDisplay = namedtuple('ScoreDiplay', field_names=[
        'benchmark', 'benchmark_depth', 'order', 'score_raw', 'score_ceiled', 'error', 'color'])
    # - prepare "no score" objects for when a model-benchmark score is missing
    no_score = {}
    for benchmark in benchmarks:
        benchmark_identifier = f'{benchmark.identifier}_v{benchmark.version}'
        if benchmark_identifier in minmax:
            benchmark_min, benchmark_max = minmax[benchmark_identifier]
            no_score[benchmark_identifier] = ScoreDisplay(
                benchmark=benchmark_identifier, benchmark_depth=benchmark.depth, order=benchmark.overall_order,
                score_ceiled="", score_raw="", error="",
                color=representative_color(None, min_value=benchmark_min, max_value=benchmark_max))
        else:
            no_score[benchmark_identifier] = ScoreDisplay(
                benchmark=benchmark_identifier, benchmark_depth=benchmark.depth, order=benchmark.overall_order,
                score_ceiled="", score_raw="", error="",
                color=representative_color(None, min_value=0, max_value=1))
    # - convert scores DataFrame into rows
    data = []
    for model_identifier, group in tqdm(scores.groupby('model'), desc='model rows'):
        model_scores = {}
        # fill in computed scores
        for score_ceiled, score_raw, error, benchmark, version in zip(
                group['score_ceiled'], group['score_raw'], group['error'], group['benchmark'],
                group['benchmark_version']):
            benchmark_identifier = f'{benchmark}_v{version}'
            benchmark_min, benchmark_max = minmax[benchmark_identifier]
            benchmark = benchmark_lookup[benchmark_identifier]
            color = representative_color(
                score_ceiled,
                colors=colors_redgreen if benchmark.root_parent != ENGINEERING_ROOT
                else colors_gray,
                min_value=benchmark_min, max_value=benchmark_max)
            score_ceiled = represent(score_ceiled)
            score_display = ScoreDisplay(benchmark=benchmark_identifier, benchmark_depth=benchmark.depth,
                                         score_ceiled=score_ceiled, score_raw=score_raw, error=error,
                                         color=color, order=benchmark.overall_order)
            model_scores[benchmark_identifier] = score_display
        # fill in missing scores
        model_scores = [model_scores[
                            f'{benchmark.identifier}_v{benchmark.version}'] if f'{benchmark.identifier}_v{benchmark.version}' in model_scores
                        else no_score[f'{benchmark.identifier}_v{benchmark.version}'] for benchmark in benchmarks]

        # put everything together, adding model meta
        meta = model_meta[model_identifier]
        if model_identifier in model_ranks['model'].values:
            rank = model_ranks[model_ranks['model'] == model_identifier]['rank'].squeeze()
        else:  # if a model does not have an average score, it will not be included in the rank
            _logger.warning(f"Model {model_identifier} not found in model_ranks")
            # raise ValueError(f"Model {model_identifier} not found in model_ranks")
            rank = max(model_ranks['rank']) + 1
        reference_identifier = f"{meta.reference.author} et al., {meta.reference.year}" if meta.reference else None
        model_row = ModelRow(
            id=meta.id,
            identifier=model_identifier,
            reference_identifier=reference_identifier, reference_link=meta.reference.url if meta.reference else None,
            user=meta.owner, public=meta.public,
            scores=model_scores, rank=rank
        )
        data.append(model_row)
    data = list(sorted(data, key=lambda model_row: model_row.rank))

    return data


def normalize_value(value, min_value, max_value):
    normalized_value = (value - min_value) / (max_value - min_value)
    return .7 * normalized_value  # scale down to avoid extremely green colors


def normalize_alpha(value, min_value, max_value):
    # intercept and slope equations are from solving `y = slope * x + intercept`
    # with points [min_value, 10] (10 instead of 0 to not make it completely transparent) and [max_value, 100].
    slope = -.9 / (min_value - max_value)
    intercept = .1 - slope * min_value
    result = slope * value + intercept
    return result


def represent(value):
    if value is None or np.isnan(value):  # None in sqlite, nan in postgres
        return "X"
    return "{:.3f}".format(value).lstrip('0') if value < 1 else "{:.1f}".format(value)


def representative_color(value, min_value=None, max_value=None, colors=colors_redgreen):
    if value is None or np.isnan(value):  # it seems that depending on database backend, nans are either None or nan
        return f"background-color: {color_None}"
    normalized_value = normalize_value(value, min_value=min_value, max_value=max_value)  # normalize to range
    step = int(100 * normalized_value)
    color = colors[step]
    color = tuple(c * 255 for c in color.rgb)
    fallback_color = tuple(round(c) for c in color)
    normalized_alpha = normalize_alpha(value, min_value=min_value, max_value=max_value) \
        if min_value is not None else (100 * value)
    color += (normalized_alpha,)
    return f"background-color: rgb{fallback_color}; background-color: rgba{color};"


def _build_comparison_data(models):
    data = [dict(ChainMap(*[{'model': model_row.identifier}] +
                           [{f"{score_row.benchmark}-score": score_row.score_ceiled,
                             f"{score_row.benchmark}-error": score_row.error}
                            for score_row in model_row.scores]))
            for model_row in models]
    return data


# Adds python functions so the HTML can do several things
@register.filter
def get_item(dictionary, key):
    return dictionary.get(key)


# Used to determine whether a column should be visible to begin with
@register.filter
def in_set(hidden_set, key):
    if key in hidden_set:
        return "none"
    else:
        return ""


# Same as above, but used for headers, because their names are different than the cells.
@register.filter
def in_set_hidden(hidden_set, key):
    if hidden_set[key] in hidden_set:
        return "none"
    else:
        return ""


# Allows children to have defining symbols before their names
@register.filter
def get_initial_characters(dictionary, key):
    number_of_characters = -1
    checking_key = key
    while checking_key in dictionary:
        checking_key = dictionary[checking_key]
        number_of_characters += 1

    return "–" * number_of_characters


# Checks if the parent's name or the part of the parent's name after the first period are in the given dictionary.
@register.filter
def get_parent_item(dictionary, key):
    return_value = dictionary[key]
    return_string = ""
    if not return_value:
        return None
    if "." in return_value:
        for i in return_value.split('.')[1:]:
            if return_string == "":
                return_string += i
            else:
                return_string += "." + i
    else:
        return_string = return_value
    return return_string


@register.filter
def is_public(model):
    if model.public:
        return "checked"
    else:
        return ""


@register.filter
def no_children(benchmarks, models):
    no_children = []
    for benchmark in benchmarks:
        if not hasattr(benchmark, 'children'):
            for model in models:
                if not any(benchmark.identifier == score.benchmark and score.score_raw != '' for score in model.scores):
                    no_children.append(benchmark)
                    break
    return no_children


@register.filter
def no_benchmark(models, benchmarks):
    model_filter = []
    for model in models:
        for benchmark in benchmarks:
            if not hasattr(benchmark, 'children') and not any(
                    benchmark.identifier == score.benchmark and score.score_raw != '' for score in model.scores):
                model_filter.append(model)
                break
    return model_filter


@register.filter
def length(obj):
    return len(obj)<|MERGE_RESOLUTION|>--- conflicted
+++ resolved
@@ -225,14 +225,10 @@
     model_ranks['rank'] = model_ranks['score_ceiled'].rank(method='min', ascending=False).astype(int)
     # - prepare data structures
     ModelRow = namedtuple('ModelRow', field_names=[
-<<<<<<< HEAD
-        'id', 'identifier', 'reference_identifier', 'reference_link', 'rank', 'scores', 'user', 'public'])
-=======
-        'identifier',
+        'id', 'identifier',
         'reference_identifier', 'reference_link',
         'user', 'public',
         'rank', 'scores'])
->>>>>>> 67a76ef1
     ScoreDisplay = namedtuple('ScoreDiplay', field_names=[
         'benchmark', 'benchmark_depth', 'order', 'score_raw', 'score_ceiled', 'error', 'color'])
     # - prepare "no score" objects for when a model-benchmark score is missing
