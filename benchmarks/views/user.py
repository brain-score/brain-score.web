--- conflicted
+++ resolved
@@ -1,20 +1,11 @@
 import json
-import jwt
 import logging
 import os
 import zipfile
 
 import boto3
 import requests
-
 from botocore.exceptions import ClientError
-<<<<<<< HEAD
-
-from datetime import datetime
-
-from django.conf import settings
-=======
->>>>>>> 1dc8af50
 from django.contrib.auth import get_user_model, login, authenticate, update_session_auth_hash, logout
 from django.contrib.auth.forms import PasswordChangeForm, PasswordResetForm, SetPasswordForm
 from django.contrib.sites.shortcuts import get_current_site
@@ -25,7 +16,6 @@
 from django.utils.encoding import force_bytes, force_str
 from django.utils.http import urlsafe_base64_encode, urlsafe_base64_decode
 from django.views import View
-from django.views.decorators.csrf import csrf_exempt
 
 from benchmarks.forms import SignupForm, LoginForm, UploadFileForm, UploadFileFormLanguage
 from benchmarks.models import Model
@@ -202,17 +192,7 @@
         jenkins_url = "http://braintree.mit.edu:8080"
         auth = get_secret("brainscore-website_jenkins_access")
         auth = (auth['user'], auth['password'])
-<<<<<<< HEAD
-
-        if self.domain == "language":
-            job_name = "create_github_pr"
-        else:
-            job_name = "run_benchmarks"
-
-        request_url = f"{jenkins_url}/job/{job_name}/buildWithParameters" \
-=======
         request_url = f"{jenkins_url}/job/create_github_pr/buildWithParameters" \
->>>>>>> 1dc8af50
                       f"?TOKEN=trigger2scoreAmodel" \
                       f"&email={request.user.email}"
         _logger.debug(f"request_url: {request_url}")
