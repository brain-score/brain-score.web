import boto3
import json
import logging
import requests
from botocore.exceptions import ClientError
from django.contrib.auth import get_user_model, login, authenticate, update_session_auth_hash, logout
from django.contrib.auth.forms import PasswordChangeForm, PasswordResetForm, SetPasswordForm
from django.contrib.sites.shortcuts import get_current_site
from django.core.exceptions import PermissionDenied
from django.core.mail import EmailMessage
from django.http import HttpResponse, HttpResponseRedirect, JsonResponse
from django.shortcuts import render
from django.utils.encoding import force_bytes, force_text
from django.utils.http import urlsafe_base64_encode, urlsafe_base64_decode
from django.views import View

from benchmarks.forms import SignupForm, LoginForm, UploadFileForm
from benchmarks.models import Model
from benchmarks.tokens import account_activation_token
from benchmarks.views.index import get_context

_logger = logging.getLogger(__name__)

User = get_user_model()


class Activate(View):
    def get(self, request, uidb64, token):
        try:
            uid = force_text(urlsafe_base64_decode(uidb64))
            user = User.objects.get(pk=uid)
        except(TypeError, ValueError, OverflowError, User.DoesNotExist):
            user = None

        if user is not None and account_activation_token.check_token(user, token):
            # activate user and login:
            user.is_active = True
            user.save()
            login(request, user, backend='django.contrib.auth.backends.ModelBackend')
            return HttpResponseRedirect('../../profile/')

        else:
            return HttpResponse('Activation link is invalid!')

    def post(self, request):
        form = PasswordChangeForm(request.user, request.POST)
        if form.is_valid():
            user = form.save()
            update_session_auth_hash(request, user)  # Important, to update the session with the new password
            return HttpResponse('Password changed successfully')


class Signup(View):
    def get(self, request):
        form = SignupForm()
        return render(request, 'benchmarks/signup.html', {'form': form})

    def post(self, request):
        form = SignupForm(request.POST)
        if form.is_valid():
            # Create an inactive user with no password:
            user = form.save()
            user.is_active = False
            to_email = form.cleaned_data.get('email')
            user.save()

            # Send an email to the user with the token:
            mail_subject = 'Activate your account.'
            current_site = get_current_site(request)
            uid = urlsafe_base64_encode(force_bytes(user.pk))
            token = account_activation_token.make_token(user)
            activation_link = f"{current_site}/activate/{uid}/{token}"
            message = (f"Hello {user.get_full_name()}!\n\n"
                       f"Please click or paste the following link to activate your account:\n{activation_link}")
            email = EmailMessage(mail_subject, message, to=[to_email])
            email.send()
            context = {"activation_email": True, "password_email": False, 'form': LoginForm}
            return render(request, 'benchmarks/login.html', context)
        elif form.errors:
            context = {'form': form}
            return render(request, 'benchmarks/signup.html', context)
        else:
            context = {'form': LoginForm}
            return render(request, 'benchmarks/profile.html', context)


class Login(View):
    def get(self, request):
        return render(request, 'benchmarks/login.html', {'form': LoginForm})

    def post(self, request):
        user = authenticate(request, username=request.POST['username'], password=request.POST['password'])
        if user is not None:
            login(request, user)
            return render(request, 'benchmarks/profile.html')
        else:
            context = {"Incorrect": True, 'form': LoginForm}
            return render(request, 'benchmarks/login.html', context)


class Logout(View):
    def get(self, request):
        logout(request)
        return HttpResponseRedirect('../../')


class Upload(View):
    def get(self, request):
        if str(request.user) == "AnonymousUser":
            return HttpResponseRedirect('../profile/')
        form = UploadFileForm()
        return render(request, 'benchmarks/upload.html', {'form': form})

    def post(self, request):
        form = UploadFileForm(request.POST, request.FILES)
        if not form.is_valid():
            return HttpResponse("Form is invalid", status=400)

        user_inst = User.objects.get_by_natural_key(request.user.email)
        json_info = {
            "model_type": request.POST['model_type'],
            "user_id": user_inst.id,
            "public": str('public' in request.POST)
        }

        with open('result.json', 'w') as fp:
            json.dump(json_info, fp)

        _logger.debug(request.user.get_full_name())
        _logger.debug(f"request user: {request.user.get_full_name()}")

        # submit to jenkins
        jenkins_url = "http://braintree.mit.edu:8080"
        auth = get_secret("brainscore-website_jenkins_access")
        auth = (auth['user'], auth['password'])
        job_name = "run_benchmarks"
        request_url = f"{jenkins_url}/job/{job_name}/buildWithParameters" \
                      f"?TOKEN=trigger2scoreAmodel" \
                      f"&email={request.user.get_full_name()}"
        _logger.debug(f"request_url: {request_url}")
        params = {"submission.zip": request.FILES['zip_file'], 'submission.config': open('result.json', 'rb')}
        response = requests.post(request_url, files=params, auth=auth)
        _logger.debug(f"response: {response}")

        # update frontend
        response.raise_for_status()
        _logger.debug("Job triggered successfully")
        return render(request, 'benchmarks/success.html')


def resubmit(request):
    if request.method == 'POST':
        _logger.debug(f"request user: {request.user.get_full_name()}")
<<<<<<< HEAD
=======
        user_inst = User.objects.get_by_natural_key(request.user.email)
>>>>>>> 67a76ef1
        model_ids = []
        benchmarks = []
        for key, value in request.POST.items():
            if 'models_' in key:
                model = Model.objects.get(id=value)  # get model instance uniquely referenced with the id
                verify_user_model_access(user=request.user, model=model)
                model_ids.append(model.id)
            if 'benchmarks_' in key:
                # benchmark identifiers are versioned, which we have to remove for submitting to jenkins
                benchmarks.append(value.split('_v')[0])
        if len(model_ids) > 0 and len(benchmarks) > 0:
            json_info = {
                "user_id": request.user.id,
                "model_ids": model_ids,
            }
            with open('result.json', 'w') as fp:
                json.dump(json_info, fp)

            # submit to jenkins
            jenkins_url = "http://braintree.mit.edu:8080"
            auth = get_secret("brainscore-website_jenkins_access")
            auth = (auth['user'], auth['password'])
            job_name = "run_benchmarks"
            s = ' '
            benchmark_string = s.join(benchmarks)
            request_url = f"{jenkins_url}/job/{job_name}/buildWithParameters" \
                          f"?TOKEN=trigger2scoreAmodel" \
                          f"&email={request.user.get_full_name()}" \
                          f"&benchmarks={benchmark_string}"
            _logger.debug(f"request_url: {request_url}")
            params = {'submission.config': open('result.json', 'rb')}
            response = requests.post(request_url, files=params, auth=auth)
            _logger.debug(f"response: {response}")

            # update frontend
            response.raise_for_status()
            _logger.debug("Job triggered successfully")
            return render(request, 'benchmarks/success.html')
        else:
            return render(request, 'benchmark/')


class DisplayName(View):
    def post(self, request):
        user_instance = User.objects.get_by_natural_key(request.user.email)
        user_instance.display_name = request.POST['display_name']
        user_instance.save()
        return HttpResponseRedirect('../../profile/')


class Profile(View):
    def get(self, request):
        if str(request.user) == "AnonymousUser":
            return render(request, 'benchmarks/login.html', {'form': LoginForm})
        else:
            context = get_context(request.user)
            context["has_user"] = True
            return render(request, 'benchmarks/profile.html', context)

    def post(self, request):
        user = authenticate(request, username=request.POST['username'], password=request.POST['password'])
        if user is not None:
            login(request, user)
            context = get_context(user)
            context["has_user"] = True
            return render(request, 'benchmarks/profile.html', context)
        else:
            context = {"Incorrect": True, 'form': LoginForm}
            return render(request, 'benchmarks/login.html', context)


class Password(View):
    def get(self, request):
        form = PasswordResetForm()
        return render(request, 'benchmarks/password.html', {'form': form})

    def post(self, request):
        form = PasswordResetForm(request.POST)
        username = request.POST["email"]
        user = None
        try:
            user = User.objects.get_by_natural_key(username)
        except User.DoesNotExist:
            pass
        if form.is_valid() and user is not None:
            # Retrieve requested user:
            username = request.POST["email"]
            user = User.objects.get_by_natural_key(username)
            to_email = username

            # Send an email to the user with the token:
            mail_subject = 'Change Password Request'
            current_site = get_current_site(request)
            uid = urlsafe_base64_encode(force_bytes(user.pk))
            token = account_activation_token.make_token(user)
            activation_link = f"{current_site}/password-change/{uid}/{token}"
            message = f"Hello {user.get_full_name()}!\n\n" \
                      f"Please click or paste the following link to change your password:\n{activation_link}"
            email = EmailMessage(mail_subject, message, to=[to_email])
            email.send()
            return render(request, 'benchmarks/password-confirm.html')
        elif form.errors:
            context = {'form': form}
            return render(request, 'benchmarks/password.html', context)
        else:
            context = {"activation_email": False, 'password_email': False, 'form': LoginForm}
            return render(request, 'benchmarks/login.html', context)


class ChangePassword(View):
    def get(self, request, uidb64, token):
        try:
            uid = force_text(urlsafe_base64_decode(uidb64))
            user = User.objects.get(pk=uid)
        except(TypeError, ValueError, OverflowError, User.DoesNotExist):
            user = None

        if user is not None and account_activation_token.check_token(user, token):
            # reset password:
            form = SetPasswordForm(user=user)

            return render(request, 'benchmarks/password.html', {'form': form})

        else:
            return HttpResponse('Password change link is invalid!')

    def post(self, request, uidb64, token):
        try:
            uid = force_text(urlsafe_base64_decode(uidb64))
            user = User.objects.get(pk=uid)
        except(TypeError, ValueError, OverflowError, User.DoesNotExist):
            user = None
        form = SetPasswordForm(user=user, data=request.POST)
        if form.is_valid():
            user.set_password(request.POST["new_password1"])
            user.save()
            user.is_active = True
            return HttpResponseRedirect('../../profile/')
        elif form.errors:
            context = {'form': form}
            return render(request, 'benchmarks/password.html', context)
        else:
            return render(request, 'benchmarks/password.html', {'form': form})


class PublicAjax(View):
    """
    deals with asynchronous user requests to change model public visibility
    """

    def post(self, request):
        # data contains a dictionary of model identifiers to a boolean setting of public
        data = json.loads(request.body)
        model_id, public = data['id'], data['public']
        model = Model.objects.get(id=model_id)
        verify_user_model_access(user=request.user, model=model)
        model.public = public
        model.save(update_fields=['public'])
        return JsonResponse("success", safe=False)


def verify_user_model_access(user, model):
    # make sure user is allowed to perform this operation: either model owner or superuser
    if not (user.is_superuser or model.owner == user.id):
        raise PermissionDenied(f"User {user} is not allowed access to model {model}")


def get_secret(secret_name, region_name='us-east-2'):
    session = boto3.session.Session()
    _logger.info("Fetch secret from secret manager")
    try:
        client = session.client(
            service_name='secretsmanager',
            region_name=region_name,
        )
        get_secret_value_response = client.get_secret_value(
            SecretId=secret_name
        )
    except ClientError as e:
        if e.response['Error']['Code'] == 'ResourceNotFoundException':
            _logger.error("The requested secret " + secret_name + " was not found")
        elif e.response['Error']['Code'] == 'InvalidRequestException':
            _logger.error("The request was invalid due to:", e)
        elif e.response['Error']['Code'] == 'InvalidParameterException':
            _logger.error("The request had invalid params:", e)
        raise e
    except Exception as e:
        _logger.error("The request failed with:", e)
        raise e
    else:
        # Secrets Manager decrypts the secret value using the associated KMS CMK
        # Depending on whether the secret was a string or binary, only one of these fields will be populated
        _logger.info(f'Secret {secret_name}successfully fetched')
        if 'SecretString' in get_secret_value_response:
            _logger.info("Inside string response...")
            return json.loads(get_secret_value_response['SecretString'])
        else:
            _logger.info("Inside binary response...")
            return get_secret_value_response['SecretBinary']<|MERGE_RESOLUTION|>--- conflicted
+++ resolved
@@ -151,10 +151,6 @@
 def resubmit(request):
     if request.method == 'POST':
         _logger.debug(f"request user: {request.user.get_full_name()}")
-<<<<<<< HEAD
-=======
-        user_inst = User.objects.get_by_natural_key(request.user.email)
->>>>>>> 67a76ef1
         model_ids = []
         benchmarks = []
         for key, value in request.POST.items():
