--- conflicted
+++ resolved
@@ -28,7 +28,6 @@
 
 
 class Activate(View):
-
     def get(self, request, uidb64, token):
         try:
             uid = force_str(urlsafe_base64_decode(uidb64))
@@ -55,7 +54,6 @@
 
 
 class Signup(View):
-
     def get(self, request):
         form = SignupForm()
         return render(request, 'benchmarks/signup.html', {'form': form})
@@ -122,7 +120,6 @@
 
 
 class LandingPage(View):
-
     def get(self, request):
         return render(request, 'benchmarks/landing_page.html')
 
@@ -296,19 +293,10 @@
     jenkins_url = "http://braintree.mit.edu:8080"
     auth = get_secret("brainscore-website_jenkins_access")
     auth = (auth['user'], auth['password'])
-<<<<<<< HEAD
-    job_name = conditional_debug("run_benchmarks")
-    benchmark_string = ' '.join(benchmarks)
-    request_url = f"{jenkins_url}/job/{job_name}/buildWithParameters" \
-                  f"?TOKEN=trigger2scoreAmodel" \
-                  f"&email={request.user.email}" \
-                  f"&benchmarks={benchmark_string}"
-    _logger.debug(f"request_url: {request_url}")
-=======
-
+    
     # language has a different URL building system than vision
     if domain == "vision":
-        job_name = "run_benchmarks"
+        job_name = conditional_debug("run_benchmarks")
         benchmark_string = ' '.join(benchmarks)
         request_url = f"{jenkins_url}/job/{job_name}/buildWithParameters" \
                       f"?TOKEN=trigger2scoreAmodel" \
@@ -316,7 +304,7 @@
                       f"&benchmarks={benchmark_string}"
         _logger.debug(f"request_url: {request_url}")
     else:
-        job_name = "score_plugins"
+        job_name = conditional_debug("score_plugins")
         benchmark_string = '%20'.join(benchmarks)
         request_url = f"{jenkins_url}/job/{job_name}/buildWithParameters" \
                       f"?token=trigger2scoreAmodel" \
@@ -326,7 +314,6 @@
                       f"&specified_only=True"
         _logger.debug(f"request_url: {request_url}")
 
->>>>>>> 853d9133
     params = {'submission.config': open('result.json', 'rb')}
     response = requests.post(request_url, files=params, auth=auth)
     response = requests.post(request_url, files=params, auth=auth)
@@ -338,7 +325,6 @@
 
 
 def resubmit(request, domain: str):
-
     model_ids, model_names, benchmarks = collect_models_benchmarks(request)
     model_id_name_dict = dict(zip(model_ids, model_names))
 
@@ -358,7 +344,6 @@
 
 
 class DisplayName(View):
-
     def post(self, request):
         user_instance = User.objects.get_by_natural_key(request.user.email)
         user_instance.display_name = request.POST['display_name']
@@ -411,7 +396,6 @@
 
 
 class Password(View):
-
     def get(self, request):
         form = PasswordResetForm()
         return render(request, 'benchmarks/password.html', {'form': form})
@@ -453,7 +437,6 @@
 
 
 class ChangePassword(View):
-
     def get(self, request, uidb64, token):
         try:
             uid = force_str(urlsafe_base64_decode(uidb64))
