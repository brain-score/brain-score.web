import json
import logging
import numpy as np
from collections import defaultdict
from django.shortcuts import render
from .index import get_context
from django.views.decorators.cache import cache_page
from ..utils import cache_get_context
from django.views.decorators.cache import cache_page
from django.db.models import Model
logger = logging.getLogger(__name__)

def json_serializable(obj):
    """Recursively convert NumPy and other types to Python native types"""
    if isinstance(obj, dict):
        return {k: json_serializable(v) for k, v in obj.items()}
    elif isinstance(obj, list):
        return [json_serializable(i) for i in obj]
    elif isinstance(obj, tuple):
        return tuple(json_serializable(i) for i in obj)
    elif isinstance(obj, (np.integer, np.int64)):
        return int(obj)
    elif isinstance(obj, (np.floating, np.float64)):
        return float(obj)
    elif isinstance(obj, np.ndarray):
        return obj.tolist()
    elif isinstance(obj, np.bool_):
        return bool(obj)
    elif obj is None or obj == "X" or obj == "":
        return obj
    elif hasattr(obj, '__dict__'):
        return str(obj)
    return obj


def make_benchmark_groups(benchmarks):
    groups = defaultdict(list)
    for b in benchmarks:
        if b.number_of_all_children == 0:  # leaf benchmark
            parent_id = b.parent['identifier'] if b.parent else 'ungrouped'
            groups[parent_id].append({
                'identifier': b.identifier,
                'short_name': b.short_name,
            })
    return groups


def get_attr(obj, attr, default=None):
    if isinstance(obj, dict):
        return obj.get(attr, default)
    return getattr(obj, attr, default)


def normalize_id(identifier):
    if identifier in ('average_vision', 'average_vision_v0'):
        return None  # treat neural and behavior as root-level
    return identifier.split('_v')[0] if identifier else None


def build_benchmark_tree(benchmarks, parent_id=None):
    tree = []

    for b in benchmarks:
        b_identifier = get_attr(b, 'identifier')
        b_short_name = get_attr(b, 'short_name')
        b_parent = get_attr(b, 'parent')

        b_parent_id = get_attr(b_parent, 'identifier') if b_parent else None

        if normalize_id(b_parent_id) == normalize_id(parent_id):
            node = {
                'id': b_identifier,
                'label': b_short_name
            }

            children = build_benchmark_tree(benchmarks, parent_id=b_identifier)
            if children:
                node['children'] = children

            tree.append(node)

    return tree


def round_up_aesthetically(value):
    """Round a number up to an aesthetically pleasing value (for range sliders)"""
    if value <= 0:
        return 100  # fallback

    # Convert to string to work with magnitude
    str_val = str(int(value))
    magnitude = len(str_val)

    if magnitude == 1:  # 1-9
        return 10
    elif magnitude == 2:  # 10-99
        return ((int(value) // 10) + 1) * 10
    elif magnitude == 3:  # 100-999
        return ((int(value) // 100) + 1) * 100
    elif magnitude == 4:  # 1000-9999
        return ((int(value) // 1000) + 1) * 1000
    else:  # 10000+
        # For very large numbers, round to nearest 10k, 100k, etc.
        power = 10 ** (magnitude - 2)
        return ((int(value) // power) + 1) * power


@cache_get_context(timeout=7 *24 * 60 * 60, key_prefix="leaderboard")
def get_ag_grid_context(user=None, domain="vision", benchmark_filter=None, model_filter=None, show_public=False):
    """
    Get processed context data for AG Grid leaderboard.
    This function handles all the expensive data processing and is cached.
    """
    # Get the base context (this is already cached)
    context = get_context(user=user, domain=domain, show_public=show_public)

    # Extract model metadata for filters
    model_metadata = {
        'architectures': set(),
        'model_families': set(),
        'training_datasets': set(),
        'task_specializations': set(),
        'parameter_ranges': {'min': float('inf'), 'max': 0},
        'layer_ranges': {'min': float('inf'), 'max': 0},
        'size_ranges': {'min': float('inf'), 'max': 0},
        'runnable_options': set()
    }

    benchmark_metadata = {
        'regions': set(),
        'species': set(),
        'tasks': set(),
        'stimuli_ranges': {'min': float('inf'), 'max': 0},
        'public_data_available': set()
    }

    # Process benchmarks to extract metadata
    for benchmark in context['benchmarks']:
        if hasattr(benchmark, 'benchmark_data_meta') and benchmark.benchmark_data_meta:
            data = benchmark.benchmark_data_meta

            if data.get('region'):
                benchmark_metadata['regions'].add(data['region'])
            if data.get('species'):
                benchmark_metadata['species'].add(data['species'])
            if data.get('task'):
                benchmark_metadata['tasks'].add(data['task'])
            if data.get('data_publicly_available') is not None:
                benchmark_metadata['public_data_available'].add(data['data_publicly_available'])

        if hasattr(benchmark, 'benchmark_stimuli_meta') and benchmark.benchmark_stimuli_meta:
            stimuli = benchmark.benchmark_stimuli_meta
            if stimuli.get('num_stimuli'):
                benchmark_metadata['stimuli_ranges']['min'] = min(
                    benchmark_metadata['stimuli_ranges']['min'],
                    stimuli['num_stimuli']
                )
                benchmark_metadata['stimuli_ranges']['max'] = max(
                    benchmark_metadata['stimuli_ranges']['max'],
                    stimuli['num_stimuli']
                )

    benchmark_metadata_list = []
    for benchmark in context['benchmarks']:
        metadata_entry = {
            'identifier': benchmark.identifier,
            'region': None,
            'species': None,
            'task': None,
            'data_publicly_available': True,  # default
            'num_stimuli': None
        }

        # Extract data metadata
        if hasattr(benchmark, 'benchmark_data_meta') and benchmark.benchmark_data_meta:
            data = benchmark.benchmark_data_meta
            metadata_entry.update({
                'region': data.get('region'),
                'species': data.get('species'),
                'task': data.get('task'),
                'data_publicly_available': data.get('data_publicly_available', True)
            })

        # Extract stimuli metadata
        if hasattr(benchmark, 'benchmark_stimuli_meta') and benchmark.benchmark_stimuli_meta:
            stimuli = benchmark.benchmark_stimuli_meta
            metadata_entry['num_stimuli'] = stimuli.get('num_stimuli')

        benchmark_metadata_list.append(metadata_entry)

    # Build `row_data` from materialized-view models WITH metadata
    row_data = []
    for i, model in enumerate(context['models']):
        # base fields
        rd = {
            'id': model.model_id,
            'rank': model.rank,
            'model': {
                'id': model.model_id,
                'name': model.name,
                'submitter': model.submitter.get('display_name') if model.submitter else None
            }
        }

        # Process model metadata if available
        metadata = {}
        if hasattr(model, 'model_meta') and model.model_meta:
            meta = model.model_meta

            # Extract metadata for this model
            metadata = {
                'architecture': meta.get('architecture', ''),
                'model_family': meta.get('model_family', ''),
                'total_parameter_count': meta.get('total_parameter_count', 0),
                'total_layers': meta.get('total_layers', 0),
                'model_size_mb': meta.get('model_size_mb', 0),
                'runnable': meta.get('runnable', False),
                'training_dataset': meta.get('training_dataset', ''),
                'task_specialization': meta.get('task_specialization', '')
            }

            # Collect values for filter options
            if meta.get('architecture'):
                # Split by comma and strip whitespace
                architectures = [arch.strip() for arch in meta['architecture'].split(',')]
                for arch in architectures:
                    if arch:  # Only add non-empty values
                        model_metadata['architectures'].add(arch)

            if meta.get('model_family'):
                families = [fam.strip() for fam in meta['model_family'].split(',')]
                for fam in families:
                    if fam:
                        model_metadata['model_families'].add(fam)

            if meta.get('training_dataset'):
                datasets = [ds.strip() for ds in meta['training_dataset'].split(',')]
                for ds in datasets:
                    if ds:
                        model_metadata['training_datasets'].add(ds)

            if meta.get('task_specialization'):
                specs = [spec.strip() for spec in meta['task_specialization'].split(',')]
                for spec in specs:
                    if spec:
                        model_metadata['task_specializations'].add(spec)

            # Parameter Count (convert to millions for display)
            if meta.get('total_parameter_count'):
                param_count_millions = meta['total_parameter_count'] / 1_000_000
                model_metadata['parameter_ranges']['min'] = min(
                    model_metadata['parameter_ranges']['min'],
                    param_count_millions
                )
                model_metadata['parameter_ranges']['max'] = max(
                    model_metadata['parameter_ranges']['max'],
                    param_count_millions
                )

            # Layer Count
            if meta.get('total_layers'):
                model_metadata['layer_ranges']['min'] = min(
                    model_metadata['layer_ranges']['min'],
                    meta['total_layers']
                )
                model_metadata['layer_ranges']['max'] = max(
                    model_metadata['layer_ranges']['max'],
                    meta['total_layers']
                )

            # Model Size (MB)
            if meta.get('model_size_mb'):
                model_metadata['size_ranges']['min'] = min(
                    model_metadata['size_ranges']['min'],
                    meta['model_size_mb']
                )
                model_metadata['size_ranges']['max'] = max(
                    model_metadata['size_ranges']['max'],
                    meta['model_size_mb']
                )

            # Runnable
            if 'runnable' in meta and meta['runnable'] is not None:
                model_metadata['runnable_options'].add(meta['runnable'])
        else:
            # Default metadata if none exists
            metadata = {
                'architecture': '',
                'model_family': '',
                'total_parameter_count': 0,
                'total_layers': 0,
                'model_size_mb': 0,
                'runnable': False,
                'training_dataset': '',
                'task_specialization': ''
            }

        # Add metadata to row data
        rd['metadata'] = metadata

        # now flatten out each score dict
        for score in model.scores or []:
            vid = score.get('versioned_benchmark_identifier')
            # fallback for missing IDs
            if not vid:
                continue
            rd[vid] = {
                'value': score.get('score_ceiled', 'X'),
                'raw': score.get('score_raw'),
                'error': score.get('error'),
                'color': score.get('color'),
                'complete': score.get('is_complete', True),
                'benchmark': score.get('benchmark', {})  # Include benchmark metadata for bibtex collection
            }
        row_data.append(rd)

    # Build `column_defs` to show only root-level parents first,
    # then grouping rows and leaves hidden by default.
    # Rank & Model pinned columns
    column_defs = [
        {'field': 'rank',
         'headerName': 'Rank',
         'pinned': 'left',
         'width': 100,
         'filter': False
         },
        {'field': 'model',
         'headerName': 'Model',
         'pinned': 'left',
         'width': 400,
         'minWidth': 180,
         'resizable': True,
         'cellRenderer': 'modelCellRenderer',
         'comparator': 'modelComparator',
         'getQuickFilterText': 'function(params) { return params.value?.name || ""; }'
         }
    ]

    # Root parents (no parent ⇒ visible)
    root_parents = [b for b in context['benchmarks'] if not b.parent]
    for b in root_parents:
        field = b.identifier
        column_defs.append({
            'field': field,
            'headerName': b.short_name,
            'headerComponent': 'expandableHeaderComponent',
            'cellRenderer': 'scoreCellRenderer',
            'hide': False,
            'sortable': True,
            'width': 150,
            'context': {'parentField': None, 'benchmarkId': field}
        })

    # All other groupings (version==0 & has parent) hidden initially
    groupings = [b for b in context['benchmarks'] if b.parent and b.version == 0]
    for b in groupings:
        field = b.identifier
        parent_field = b.parent['identifier']
        hide = not parent_field.startswith('average_')  # show if neural or behavioral
        column_defs.append({
            'field': field,
            'headerName': b.short_name,
            'headerComponent': 'expandableHeaderComponent',
            'cellRenderer': 'scoreCellRenderer',
            'hide': hide,
            'sortable': True,
            'width': 150,
            'context': {
                'parentField': parent_field,
                'benchmarkId': field
            }
        })

    # sorting so roots
    priority_order = ['average', 'neural', 'behavior', 'engineering']

    def get_priority(field):
        if not isinstance(field, str):
            return 999  # fallback for unexpected values
        prefix = field.split('_')[0]
        return priority_order.index(prefix) if prefix in priority_order else 999

    column_defs.sort(key=lambda col: get_priority(col.get('field')))

    # Leaf benchmarks hidden initially
    leaves = [b for b in context['benchmarks'] if b.number_of_all_children == 0]
    for b in leaves:
        field = b.identifier
        parent_field = b.parent['identifier']
        column_defs.append({
            'field': field,
            'width': 150,
            'headerName': b.short_name,
            'headerComponent': 'leafComponent',
            'cellRenderer': 'scoreCellRenderer',
            'hide': True,
            'sortable': True,
            'context': {'parentField': parent_field}
        })

    # Convert filter metadata to frontend-friendly format
    filter_options = {
        'architectures': sorted(list(model_metadata['architectures'])),
        'model_families': sorted(list(model_metadata['model_families'])),
        'training_datasets': sorted(list(model_metadata['training_datasets'])),
        'task_specializations': sorted(list(model_metadata['task_specializations'])),
        'parameter_ranges': {
            'min': 0,  # Always start at 0
            'max': round_up_aesthetically(model_metadata['parameter_ranges']['max']) if
            model_metadata['parameter_ranges']['max'] > 0 else 100
        },
        'layer_ranges': {
            'min': 0,  # Always start at 0
            'max': round_up_aesthetically(model_metadata['layer_ranges']['max']) if model_metadata['layer_ranges'][
                                                                                        'max'] > 0 else 500
        },
        'size_ranges': {
            'min': 0,  # Always start at 0
            'max': round_up_aesthetically(model_metadata['size_ranges']['max']) if model_metadata['size_ranges'][
                                                                                       'max'] > 0 else 1000
        },
        'runnable_options': sorted(list(model_metadata['runnable_options'])),
        'benchmark_regions': sorted(list(benchmark_metadata['regions'])),
        'benchmark_species': sorted(list(benchmark_metadata['species'])),
        'benchmark_tasks': sorted(list(benchmark_metadata['tasks'])),
        'stimuli_ranges': {
            'min': 0,
            'max': round_up_aesthetically(benchmark_metadata['stimuli_ranges']['max']) if benchmark_metadata['stimuli_ranges']['max'] > 0 else 1000
        }
    }

    # 4) Attach JSON-serialized data to template context
    stimuli_map = {}
    data_map = {}
    metric_map = {}

    for b in context['benchmarks']:
        stimuli_map[b.identifier] = getattr(b, 'benchmark_stimuli_meta', {}) or {}
        data_map[b.identifier] = getattr(b, 'benchmark_data_meta', {}) or {}
        metric_map[b.identifier] = getattr(b, 'benchmark_metric_meta', {}) or {}

    # dump benchmark metadata (all three tables)
    context['benchmarkStimuliMetaMap'] = json.dumps(stimuli_map)
    context['benchmarkDataMetaMap'] = json.dumps(data_map)
    context['benchmarkMetricMetaMap'] = json.dumps(metric_map)

    layer_map = context.get('layer_mapping', {})

    # now rebuild your model_metadata_map, merging in layer_mapping
    model_meta_map = {}
    for m in context['models']:
        if not (hasattr(m, 'model_meta') and m.model_meta):
            continue

        # start from the existing metadata dict
        meta = dict(m.model_meta)

        # if this model has a .layers attribute, add it under "layer_mapping"
        if hasattr(m, 'layers'):
            meta['layer_mapping'] = m.layers

        model_meta_map[m.name] = meta

    # serialize out to JSON (and make sure all numpy types etc. are native Python)
    context['model_metadata_map'] = json.dumps(json_serializable(model_meta_map))
    context['column_defs'] = json.dumps(column_defs)
    context['benchmark_groups'] = json.dumps(make_benchmark_groups(context['benchmarks']))
    context['filter_options'] = json.dumps(filter_options)
    context['benchmark_metadata'] = json.dumps(benchmark_metadata_list)
    filtered_benchmarks = [b for b in context['benchmarks'] if b.identifier != 'average_vision_v0']
    context['benchmark_tree'] = json.dumps(build_benchmark_tree(filtered_benchmarks))
    
    # Create simple benchmark ID mapping for frontend navigation links
    benchmark_ids = {}
    for benchmark in context['benchmarks']:
        if benchmark.id:  # Only include benchmarks with valid IDs
            benchmark_ids[benchmark.identifier] = benchmark.id

    # Instead of merging with the huge original context, create a minimal cache payload
    # Only include what the frontend actually needs
    minimal_context = {
        # Essential frontend data (already JSON strings - reuse from context to avoid double encoding)
        'row_data': json.dumps([json_serializable(r) for r in row_data]),
        'column_defs': context['column_defs'],  # Already JSON string
        'benchmark_groups': context['benchmark_groups'],  # Already JSON string  
        'filter_options': context['filter_options'],  # Already JSON string
        'benchmark_metadata': context['benchmark_metadata'],  # Already JSON string
        'benchmark_tree': context['benchmark_tree'],  # Already JSON string
        'benchmark_ids': json.dumps(benchmark_ids),
        'benchmarkStimuliMetaMap': context['benchmarkStimuliMetaMap'],  # Already JSON string
        'benchmarkDataMetaMap': context['benchmarkDataMetaMap'],  # Already JSON string
        'benchmarkMetricMetaMap': context['benchmarkMetricMetaMap'],  # Already JSON string
        'model_metadata_map': context['model_metadata_map'],  # Already JSON string
        
        # Essential metadata (small)
        'domain': context['domain'],
        'has_user': context.get('has_user', False),
        
        # Citation info (small strings)
        'citation_general_url': context.get('citation_general_url', ''),
        'citation_general_title': context.get('citation_general_title', ''),
        'citation_general_bibtex': context.get('citation_general_bibtex', ''),
        'citation_domain_url': context.get('citation_domain_url', ''),
        'citation_domain_title': context.get('citation_domain_title', ''),
        'citation_domain_bibtex': context.get('citation_domain_bibtex', ''),
        
        # Small comparison data 
        'comparison_data': context.get('comparison_data', '[]'),
    }

    return minimal_context

@cache_page(7 * 24 * 60 * 60, key_prefix="cache_page")
def ag_grid_leaderboard(request, domain: str):
    # 1) Determine user and fetch context
    user = request.user if request.user.is_authenticated else None
    context = get_ag_grid_context(user=user, domain=domain, show_public=(user is None))

<<<<<<< HEAD
    # Render the AG-Grid template
    response = render(request, 'benchmarks/leaderboard/ag-grid-leaderboard.html', context)
    
    return response
=======
    # Render the AG-Grid templatearc
    return render(request, 'benchmarks/leaderboard/ag-grid-leaderboard-minimal.html', context)
>>>>>>> 6e92353f
<|MERGE_RESOLUTION|>--- conflicted
+++ resolved
@@ -516,12 +516,5 @@
     user = request.user if request.user.is_authenticated else None
     context = get_ag_grid_context(user=user, domain=domain, show_public=(user is None))
 
-<<<<<<< HEAD
-    # Render the AG-Grid template
-    response = render(request, 'benchmarks/leaderboard/ag-grid-leaderboard.html', context)
-    
-    return response
-=======
     # Render the AG-Grid templatearc
-    return render(request, 'benchmarks/leaderboard/ag-grid-leaderboard-minimal.html', context)
->>>>>>> 6e92353f
+    return render(request, 'benchmarks/leaderboard/ag-grid-leaderboard-minimal.html', context)