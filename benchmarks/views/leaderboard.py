--- conflicted
+++ resolved
@@ -308,43 +308,13 @@
             # fallback for missing IDs
             if not vid:
                 continue
-<<<<<<< HEAD
-            ts = score.get('end_timestamp')
-            if isinstance(ts, str):
-                try:
-                    ts = datetime.fromisoformat(ts.replace('Z', '+00:00'))
-                except ValueError:
-                    ts = None
-            if ts:
-                ts = ts.astimezone(pytz.UTC)
-                iso_ts = ts.isoformat()
-                all_timestamps.append(ts)
-            else:
-                iso_ts = None
-=======
-            # Extract only essential benchmark fields for citation functionality
-            benchmark_info = score.get('benchmark', {})
-            minimal_benchmark = {}
-            if benchmark_info.get('bibtex'):
-                minimal_benchmark = {
-                    'bibtex': benchmark_info.get('bibtex'),
-                    'benchmark_type_id': benchmark_info.get('benchmark_type_id', '')
-                }
-            
->>>>>>> df1e6010
             rd[vid] = {
                 'value': score.get('score_ceiled', 'X'),
                 'raw': score.get('score_raw'),
                 'error': score.get('error'),
                 'color': score.get('color'),
                 'complete': score.get('is_complete', True),
-<<<<<<< HEAD
-                'benchmark': score.get('benchmark', {}),  # Include benchmark metadata for bibtex collection
-                'timestamp': iso_ts
-=======
-                # Include minimal benchmark info only when needed for citations
-                'benchmark': minimal_benchmark if minimal_benchmark else None
->>>>>>> df1e6010
+                'benchmark': score.get('benchmark', {})  # Include benchmark metadata for bibtex collection
             }
         row_data.append(rd)
 
