import logging
import numpy as np
from django.http import Http404
from django.shortcuts import render
from django.template.defaulttags import register

from .index import get_context, display_model, display_submitter, get_visibility
from ..models import FinalModelContext
from time import time
_logger = logging.getLogger(__name__)

def view(request, id: int, domain: str):
    start_time = time()
    # Check if user is logged in
    user = request.user if request.user.is_authenticated else None
    
    # Try to get model object
    try:
        model_obj = FinalModelContext.objects.get(model_id=id, domain=domain)
        
        # Check if user has permission to view this model
        if not model_obj.public:
            if not user:
                # Anonymous users can see private models with redacted info
                pass
            elif not user.is_superuser:
                # Regular users can see private models if they own them
                model_owner_id = model_obj.user.get('id') if isinstance(model_obj.user, dict) else getattr(model_obj.user, 'id', None)
                if model_owner_id != user.id:
                    # User is not the owner, but can still see with redacted info
                    pass

        # Get context based on user authentication
        # If an unauthenticated user visits a model page, cached context is returned.
        context = get_context(user=user, domain=domain, show_public=False) if user else get_context(domain=domain, show_public=True)
        
        # The public models are now cached within the user context
        public_models = context.get('public_models', context['models']) if user else context['models']
        
        # Determine if submission details should be visible (in most/possible all cases, owner == submitter, and therefore, this can be condensed)
        is_owner = False
        if user and model_obj.user:
            if isinstance(model_obj.user, dict):
                is_owner = user.id == model_obj.user.get('id')
            else:
                is_owner = user.id == model_obj.user.id
        
        is_submitter = False
        if user and model_obj.submitter:
            if isinstance(model_obj.submitter, dict):
                is_submitter = user.id == model_obj.submitter.get('id')
            else:
                is_submitter = user.id == model_obj.submitter.id
        
        submission_details_visible = user and (user.is_superuser or is_owner or is_submitter)
        
        # Get the visibility level for this model
        visibility = get_visibility(model_obj, user)
        
        # Try to find the model in the context
        filtered_models = [model for model in context['models'] if model.model_id == id]

        # The below is used to make use of get_context caching and provides a fallback in case returned cache is missing data
        if filtered_models:
            # Found in context, use this for complete data
            model = filtered_models[0]
            
            # Add per-benchmark ranking information using public models
            try:
                add_benchmark_rankings(model, {'models': public_models})
            except ValueError:
                pass
        else:
            # Not found in context, use the database object
            model = model_obj
            
            # If using the database object directly, still calculate rankings
            if hasattr(model, 'scores') and model.scores:
                try:
                    # Add the current model to the public models temporarily for ranking
                    ranking_context = {'models': public_models + [model]}
                    add_benchmark_rankings(model, ranking_context)
                except ValueError:
                    pass

        # Prepare the context for the template
        model_context = {
            'model': model,
            'benchmark_parents': context['benchmark_parents'],
            'uniform_parents': context['uniform_parents'],
            'not_shown_set': context['not_shown_set'],
            'BASE_DEPTH': context['BASE_DEPTH'],
            'domain': domain,
            'submission_details_visible': submission_details_visible,
            'has_user': user is not None,
            'user': user,
            'visibility': visibility,
            'model_name': display_model(model_obj, user),
            'submitter_name': display_submitter(model_obj, user),
            'visual_degrees': model.visual_degrees,
            'layers': getattr(model, 'layers', None),
        }
        
        end_time = time()
        print(f"Total time taken to get model context: {end_time - start_time} seconds")
        return render(request, 'benchmarks/model.html', model_context)
        
    except FinalModelContext.DoesNotExist:
        raise Http404("Model not found")

# Generate per-benchmark rankings for a model
# This should be moved to database materialized view in future
def add_benchmark_rankings(model, reference_context):
    """
    Add per-benchmark ranking information to each score in the model.
    For both public and private models: compute rank against public models + self
    """
    # Get all public models for comparison
    public_models = [m for m in reference_context['models'] if getattr(m, 'public', True)]
    
    # Pre-compute scores for each benchmark to avoid repeated lookups
    benchmark_scores = {}
    for other_model in public_models + [model]:
        if getattr(other_model, 'model_id', None) == getattr(model, 'model_id', None):
            continue
        for other_score in getattr(other_model, 'scores', []) or []:
            if not isinstance(other_score, dict):
                continue
            versioned_id = other_score.get('versioned_benchmark_identifier')
            if not versioned_id:
                continue
            score_value = other_score.get('score_ceiled')
            if score_value in ('', 'X', None):
                continue
            try:
                score_float = float(score_value)
                if versioned_id not in benchmark_scores:
                    benchmark_scores[versioned_id] = []
                benchmark_scores[versioned_id].append(score_float)
            except (ValueError, TypeError):
                continue
    
    # Process scores
    for score in model.scores:
        if not isinstance(score, dict):
            continue
            
        versioned_benchmark_id = score.get('versioned_benchmark_identifier')
        if not versioned_benchmark_id:
            continue
        
        # If score is invalid, set rank to be same as invalid score
        # i.e., if score is empty, rank is empty. If score is "X", rank is "X", if score is nan, rank is nan
        # Allows us to preserve invalid state in the rank and avoid casting invalid score to float
        score_ceiled = score.get('score_ceiled')
        if score_ceiled in ('', 'X', None):
            score['rank'] = score_ceiled
            continue
            
        try:
            score_value = float(score_ceiled)
<<<<<<< HEAD
            other_scores = benchmark_scores.get(versioned_benchmark_id, [])
            better_scores = [s for s in other_scores if s > score_value]
            score['rank'] = len(better_scores) + 1
=======
            all_scores = benchmark_scores.get(versioned_benchmark_id, [])
            # Sort scores in descending order and find the rank
            sorted_scores = sorted(all_scores, reverse=True)
            # Find the position of the current score (1-indexed)
            # If there are ties, all tied scores get the same rank
            rank = 1
            for i, s in enumerate(sorted_scores):
                if s > score_value:
                    rank = i + 2  # +2 because we want 1-indexed and we're looking for the next position
                elif s == score_value:
                    rank = i + 1  # +1 for 1-indexed
                    break
            score['rank'] = rank
>>>>>>> 86caeec8
        except (ValueError, TypeError):
            score['rank'] = 'N/A'


def simplify_score(score):
    try:
        return float(score)
    except ValueError:  # score is '', 'X', or nan
        return 0


@register.filter
def score_style(score_ceiled):
    if not score_ceiled or score_ceiled == '' or score_ceiled == 'X':
        return score_ceiled
    try:
        return 100 * float(score_ceiled)
    except (ValueError, TypeError):
        return score_ceiled


@register.filter
def is_parent(benchmark):
    """Check if benchmark has children in dictionary structure"""
    if isinstance(benchmark, dict):
        return benchmark.get('children') is not None and len(benchmark.get('children', [])) > 0
    return hasattr(benchmark, 'children') and len(benchmark.children) > 0


@register.filter
def should_hide(benchmark):
    """Check if benchmark should be hidden based on depth and identifier"""
    if isinstance(benchmark, dict):
        return benchmark.get('depth', 0) >= 1 or benchmark.get('benchmark_type_id', '').startswith('engineering')
    return benchmark.depth >= 1 or benchmark.benchmark_type_id.startswith('engineering')


@register.filter
def get_benchmark_short_name(score_row):
    """Get benchmark short name from score row dictionary"""
    if isinstance(score_row, dict):
        return score_row.get('benchmark', {}).get('short_name', '')
    return score_row.benchmark.short_name if hasattr(score_row, 'benchmark') else ''


@register.filter
def get_benchmark_version(score_row):
    """Get benchmark version from score row dictionary"""
    return score_row.get('benchmark', {}).get('version')


@register.filter
def get_benchmark_url(score_row):
    """Get benchmark URL from score row dictionary"""
    return score_row.get('benchmark', {}).get('url')


@register.filter
def get_benchmark_type_id(score_row):
    """Get benchmark type ID from score row dictionary"""
    return score_row.get('benchmark', {}).get('benchmark_type_id')


@register.filter
def get_benchmark_children_count(score_row):
    """Get number of children from score row dictionary"""
    return score_row.get('benchmark', {}).get('number_of_all_children', 0)


@register.filter
def scores_bibtex(scores):
    bibtexs = []
    for score_row in scores:
        if isinstance(score_row, dict):
            if score_row.get('score_ceiled') and score_row.get('benchmark', {}).get('bibtex'):
                bibtex = score_row['benchmark']['bibtex'].strip()
                bibtexs.append(bibtex)
        else:  # namedtuple
            if hasattr(score_row, 'score_ceiled') and score_row.score_ceiled and \
               hasattr(score_row, 'benchmark') and hasattr(score_row.benchmark, 'benchmark_type') and \
               score_row.benchmark.benchmark_type.reference:
                bibtex = score_row.benchmark.benchmark_type.reference.bibtex
                bibtex = bibtex.strip().strip('﻿')
                bibtexs.append(bibtex)
    
    # filter unique, maintain order
    if bibtexs:
        _, idx = np.unique(bibtexs, return_index=True)
        bibtexs = np.array(bibtexs)[np.sort(idx)]
    return bibtexs


@register.filter
def get_benchmark_depth(score_row):
    """Get benchmark depth from score row dictionary"""
    return score_row.get('benchmark', {}).get('depth', 0)


@register.filter
def get_score_color(score_row):
    """Get color style from score row dictionary"""
    return score_row.get('color', '')


@register.filter
def get_score_ceiled(score_row):
    """Get ceiled score from score row dictionary"""
    return score_row.get('score_ceiled', '')


@register.filter
def get_score_best(score_row):
    """Get best score from score row dictionary"""
    try:
        return float(score_row.get('best', 0)) * 100  # Convert to percentage
    except (ValueError, TypeError):
        return 0

@register.filter
def get_score_median(score_row):
    """Get median score from score row dictionary"""
    try:
        return float(score_row.get('median', 0)) * 100  # Convert to percentage
    except (ValueError, TypeError):
        return 0

# Database returns layers in alphabetical order, so reorder them in specific sequence
@register.filter
def order_layers(layers_dict):
    """Order layers in the specific sequence: V1, V2, V4, IT"""
    if not layers_dict:
        return []
        
    # Define the desired order
    desired_order = ['V1', 'V2', 'V4', 'IT']
    # Create a list to store ordered items
    ordered_items = []
    
    # First add items in the desired order
    for key in desired_order:
        if key in layers_dict:
            ordered_items.append((key, layers_dict[key]))
    
    # Then add any remaining items that weren't in the desired order
    for key, value in layers_dict.items():
        if key not in desired_order:
            ordered_items.append((key, value))
            
    return ordered_items

@register.filter
def has_valid_score(score_row):
    """Check if the score row has a valid score (not X or empty)"""
    score = score_row.get('score_ceiled', '')
    return score and score != "X"<|MERGE_RESOLUTION|>--- conflicted
+++ resolved
@@ -159,11 +159,6 @@
             
         try:
             score_value = float(score_ceiled)
-<<<<<<< HEAD
-            other_scores = benchmark_scores.get(versioned_benchmark_id, [])
-            better_scores = [s for s in other_scores if s > score_value]
-            score['rank'] = len(better_scores) + 1
-=======
             all_scores = benchmark_scores.get(versioned_benchmark_id, [])
             # Sort scores in descending order and find the rank
             sorted_scores = sorted(all_scores, reverse=True)
@@ -177,7 +172,6 @@
                     rank = i + 1  # +1 for 1-indexed
                     break
             score['rank'] = rank
->>>>>>> 86caeec8
         except (ValueError, TypeError):
             score['rank'] = 'N/A'
 
