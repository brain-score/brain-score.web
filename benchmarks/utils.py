from typing import Callable, Optional, Dict, Any, List, Union
from django.contrib.auth.models import User
import hashlib
import logging
import requests
from functools import wraps
from django.core.cache import cache
from django.conf import settings
from django.views.decorators.csrf import csrf_exempt
from django.views.decorators.http import require_http_methods
<<<<<<< HEAD
from django.http import JsonResponse
from django.db.models import Q
from benchmarks.models import FinalBenchmarkContext, BenchmarkMinMax
from tqdm import tqdm
import numpy as np
from colour import Color
import re
from django.db import connection
import fnmatch
from typing import Callable, Optional, Dict, Any, List, Union
from django.contrib.auth.models import User
import hashlib
import logging
import requests
from functools import wraps
from django.core.cache import cache
from django.conf import settings
from django.views.decorators.csrf import csrf_exempt
from django.views.decorators.http import require_http_methods
=======
>>>>>>> c135645a
from django.http import JsonResponse, HttpRequest

logger = logging.getLogger(__name__)

<<<<<<< HEAD

'''
Reference for previous color scheme
Used for benchmark cards
'''
colors_redgreen = list(Color('red').range_to(Color('#1BA74D'), 101))
colors_gray = list(Color('#f2f2f2').range_to(Color('#404040'), 101))
# scale colors: highlight differences at the top-end of the spectrum more than at the lower end
a, b = 0.2270617, 1.321928  # fit to (0, 0), (60, 50), (100, 100)
colors_redgreen = [colors_redgreen[int(a * np.power(i, b))] for i in range(len(colors_redgreen))]
colors_gray = [colors_gray[int(a * np.power(i, b))] for i in range(len(colors_gray))]
color_suffix = '_color'
color_None = '#e0e1e2'


=======
>>>>>>> c135645a
# Cache utility functions and decorators
def cache_get_context(timeout=24 * 60 * 60) -> Callable:  # 24 hour cache by default
    """
    Decorator that caches results of get_context function for faster loading of leaderboard view and model card view.
    Two-level caching:
        - Global cache for public data
        - User-specific cache for non-public data
    Args:
        timeout (int): Cache timeout in seconds. Defaults to 24 hours.
    """
    def decorator(func):  # Take function to be decorated (i.e., get_context)
        @wraps(func)  # Preserving original function's metadata attributes
        def wrapper(
            user: Optional[User] = None,
            domain: str = "vision",
            benchmark_filter: Optional[str] = None,
            model_filter: Optional[str] = None,
            show_public: bool = False
        ) -> Dict[str, Any]:
            """
            Wrapper function that implements the caching logic.
            
            Args:
                user (Optional[User]): The user requesting the context, if any
                domain (str): The domain to get context for (e.g. "vision", "language")
                benchmark_filter (Optional[str]): Filter to apply to benchmarks
                model_filter (Optional[str]): Filter to apply to models
                show_public (bool): Whether to show only public data
            
            Returns:
                Dict[str, Any]: The context dictionary containing models, benchmarks, and other data
            """            
            # Get cache version from cache or set to 1 if not exists
            cache_version_key = f'cache_version_{domain}'
            cache_version = cache.get(cache_version_key, 1) # Get cache version from cache or set to 1 if not exists
            
            # Generate a more specific cache key that includes model_filter and benchmark_filter info
            if show_public and not user:
                # (CASE 1: Public data) Create unique key for public data cache
                key_parts = ['global_context', domain, 'public', f'v{cache_version}']
                if benchmark_filter:
                    key_parts.append('benchmark_filtered')
                if model_filter:
                    key_parts.append('model_filtered')
            elif user:
                # (CASE 2: User data) Create unique key for user-specific cache that includes public data
                key_parts = ['user_context', domain, str(user.id), str(show_public), f'v{cache_version}']
                if benchmark_filter:
                    key_parts.append('benchmark_filtered')
                if model_filter:
                    key_parts.append('model_filtered')
            else:
                # (CASE 3: No caching) Neither public nor user-specific
                return func(user=user, domain=domain, benchmark_filter=benchmark_filter, 
                          model_filter=model_filter, show_public=show_public)
            
            # Generate SHA256 hash
            cache_key = hashlib.sha256('_'.join(key_parts).encode()).hexdigest()
            
            # Try to get cached result
            cached_result = cache.get(cache_key)
            if cached_result is not None:
                logger.debug(f"Cache hit for key: {cache_key}")
                return cached_result

            # If no cache found, calculate result
            logger.debug(f"Cache miss for key: {cache_key}")
            result = func(user=user, domain=domain, benchmark_filter=benchmark_filter, 
                        model_filter=model_filter, show_public=show_public)
            
            # For user contexts, also cache the public data within the user context
            if user and not show_public:
                result['public_models'] = [m for m in result['models'] if getattr(m, 'public', True)]
            
            # Store result in cache
            cache.set(cache_key, result, timeout)
            logger.debug(f"Cached result for key: {cache_key}")
            return result

        return wrapper
    return decorator


def cache_base_model_query(timeout: int = 24 * 60 * 60) -> Callable:
    """
    Decorator that caches results of base model query function for faster loading.
    
    Args:
        timeout (int): Cache timeout in seconds. Defaults to 24 hours.
    
    Returns:
        Callable: Decorated function that implements caching logic
    """
    def decorator(func: Callable[[str], Dict[str, Any]]) -> Callable[[str], Dict[str, Any]]:
        @wraps(func)
        def wrapper(domain: str = "vision") -> Dict[str, Any]:
            """
            Wrapper function that implements the caching logic for base model queries.
            
            Args:
                domain (str): The domain to get base models for (e.g. "vision", "language")
            
            Returns:
                Dict[str, Any]: The base model query results
            """
            # Create unique key for domain
            key_parts = ['base_model_query', domain]
            cache_key = hashlib.sha256('_'.join(key_parts).encode()).hexdigest()
            
            # Try to get cached result
            cached_result = cache.get(cache_key)
            if cached_result is not None:
                logger.debug(f"Cache hit for base model query: {cache_key}")
                return cached_result
            
            # If no cache found, calculate result
            logger.debug(f"Cache miss for base model query: {cache_key}")
            result = func(domain)
            
            # Store result in cache
            cache.set(cache_key, result, timeout)
            logger.debug(f"Cached base model query result for key: {cache_key}")
            return result
        return wrapper
    return decorator


def invalidate_domain_cache(domain: str = "vision") -> int:
    """
    Invalidates all caches for a specific domain by incrementing the version number.
    This is more efficient than deleting individual cache keys.
    """
    cache_version_key = f'cache_version_{domain}'
    current_version = cache.get(cache_version_key, 1)
    new_version = current_version + 1
    cache.set(cache_version_key, new_version)
    logger.info(f"Invalidated cache for domain '{domain}' (new version: {new_version})")
    return new_version


@csrf_exempt
@require_http_methods(["GET", "POST"])
def refresh_cache(request: HttpRequest, domain: str = "vision") -> JsonResponse:
    """
    Endpoint to manually trigger cache refresh for leaderboard data.
    Can be called via Jenkins job with proper authentication token or URL visit
    
    Usage:
    - POST /benchmarks/refresh_cache/vision/?token=your_secret_token
    - GET /benchmarks/refresh_cache/vision/?token=your_secret_token&rebuild=true

    Request Args:
        domain: The domain to refresh cache for (e.g., "vision", "language")
        token: Token to authenticate request
        rebuild: Boolean whether to rebuild the cache immediately
    """
    # Extract hostname from request without port
    hostname = request.get_host().split(':')[0]

    # For debugging - show token info
    if settings.DEBUG and request.GET.get('show_token') == 'true' and hostname in ['localhost', '127.0.0.1']:
        return JsonResponse({
            "token": settings.CACHE_REFRESH_TOKEN,
            "note": "Use this token in the 'token' parameter to refresh the cache"
        })
    
    # Check for valid token
    token = request.GET.get('token') # Get token from URL
    if token != settings.CACHE_REFRESH_TOKEN: # Check if token provided matches token in settings
        logger.warning(f"Invalid token attempt for cache refresh: {domain}")
        return JsonResponse({
            "status": "error", 
            "message": "Invalid authentication token"
        }, status=403)
    
    # Invalidate cache by incrementing version
    new_version = invalidate_domain_cache(domain)
    cache.clear()
    
    # Optionally rebuild the cache immediately
    rebuild = request.GET.get('rebuild', 'false').lower() == 'true' # Get rebuild parameter from URL
    # If rebuild is true, rebuild the leaderboard cache immediately
    if rebuild:
        # Import here to avoid circular imports
        from benchmarks.views.index import get_context
        
        # Force regeneration of main caches
        logger.info(f"Rebuilding cache for domain '{domain}'")
        public_context = get_context(domain=domain, show_public=True) # @cache_get_context decorator saves public context to cache
        logger.info(f"Cache rebuild completed for domain '{domain}'")
    
    return JsonResponse({
        "status": "success", 
        "message": f"Cache for {domain} domain has been invalidated (new version: {new_version})" + 
                 (" and rebuilt" if rebuild else "")
    })


def trigger_recache(domain: str = "vision", rebuild: bool = True, base_url: str = "http://localhost:8000") -> dict:
    """
    Trigger cache refresh via code. Not used in production.
    
    Args:
        domain: The domain to refresh cache for (e.g., "vision", "language")
        rebuild: Whether to rebuild the cache immediately
        base_url: Base URL of the application
        
    Returns:
        Dict: The response JSON
    """    
    token = settings.CACHE_REFRESH_TOKEN
    url = f"{base_url}/refresh_cache/{domain}/"
    params = {"token": token, "rebuild": str(rebuild).lower()}
    
    try:
        response = requests.post(url, params=params)
        return response.json()
    except Exception as e:
        logger.error(f"Error triggering cache refresh: {str(e)}")
        return {"status": "error", "message": str(e)} 
    
@require_http_methods(["GET"])
def show_token(request: HttpRequest) -> JsonResponse:
    """
    Debug view to show the current token.
    Only available in localhost DEBUG mode.
    """
    hostname = request.get_host().split(':')[0]

    if not settings.DEBUG or hostname not in ['localhost', '127.0.0.1']:
        return JsonResponse({"error": "Only available in DEBUG mode on localhost"}, status=403)
    
    return JsonResponse({
        "token": settings.CACHE_REFRESH_TOKEN
    })

"""
Leaderboard Views Related Functions
"""

def get_benchmark_exclusion_list(identifiers, domain="vision"):
    """
    Get a list of benchmark identifiers that should be excluded from the leaderboard.
    
    Args:
        identifiers: List of benchmark identifiers or patterns to exclude.
                    Can include wildcards (e.g., "Coggan*" will match any benchmark containing "Coggan")
                    
        domain: The domain to filter benchmarks by (default: "vision")
        The function supports standard Unix shell-style wildcards:
            - * matches any sequence of characters
            - ? matches any single character
            - [seq] matches any character in seq
                - "[ABC]vision" matches "Avision", "Bvision", or "Cvision"
                - "[a-z]" matches any lowercase letter
            - [!seq] matches any character not in seq
                - "[!ABC]vision" matches any benchmark containing "vision" except "Avision", "Bvision", or "Cvision"
        For example:
            - "Coggan*" matches "Coggan2021", "Coggan2022", etc.
            - "*vision*" matches any benchmark containing "vision"
            - "*202?" matches any benchmark ending with 2020-2029
    Returns:
        List of exclusion patterns to be used with apply_exclusion_patterns()
    """
    # Get all benchmark identifiers and sort paths
    benchmark_paths = list(FinalBenchmarkContext.objects.filter(domain=domain, visible=True).values_list('short_name', 'sort_path').distinct())
    
    # Generate exclusion patterns for each identifier
    exclusion_patterns = []

    for identifier, sort_path in benchmark_paths:
        # Check if this benchmark matches any of the exclusion patterns
        if any(fnmatch.fnmatch(identifier, pattern) for pattern in identifiers):
            exclusion_patterns.append({
                'type': 'contains',
                'field': 'sort_path',
                'value': sort_path
            })
            
    return exclusion_patterns

def apply_exclusion_patterns(queryset, patterns, field_mapping=None):
    """
    Apply exclusion patterns to any queryset.
    
    Args:
        queryset: Any Django queryset
        patterns: List of pattern dictionaries from get_benchmark_exclusion_patterns()
        field_mapping: Optional dictionary mapping standard field names to model-specific ones
                      e.g., {'sort_path': 'benchmark_sort_path'} for FlattenedModelContext
        
    Returns:
        Filtered queryset with exclusions applied
    """

    if not patterns:
        return queryset

    # Use default field mapping if none provided
    if field_mapping is None:
        field_mapping = {}
    
    # Initialize exclusion_conditions as an empty Q object
    exclusion_conditions = Q()

    # Build exclusion conditions
    for pattern in patterns:
        # Get the field name for this model (or use default)
        field = field_mapping.get(pattern['field'], pattern['field'])

        # Build the query condition based on pattern type
        if pattern['type'] == 'exact':
            kwargs = {field: pattern['value']}
            exclusion_conditions |= Q(**kwargs)
        elif pattern['type'] == 'contains':
            kwargs = {f"{field}__contains": pattern['value']}
            exclusion_conditions |= Q(**kwargs)
    # Apply exclusions
    return queryset.exclude(exclusion_conditions)
 

def rebuild_model_tree(model_benchmark_pairs):
    """
    Rebuild the model structure from flattened model-benchmark pairs,
    returning a list of dictionaries that match the FinalModelContext schema.
    
    Args:
        model_benchmark_pairs: List of FlattenedModelContext objects
        
    Returns:
        List of restructured model dictionaries.
    """
    models_dict = {}
    all_benchmark_ids = set()

    # Count unique models (by model_id) for progress display
    unique_models = set(item.model_id for item in model_benchmark_pairs)
    total_models = len(unique_models)

    # Process each pair and group by model_id
    for item in tqdm(model_benchmark_pairs, desc=f"Rebuilding {total_models} models", unit="pairs"):
        model_id = item.model_id

        if model_id not in models_dict:
            models_dict[model_id] = {
                "id": model_id,
                "model_id": model_id,  # integer
                "name": item.model_name,
                "reference_identifier": item.model_reference_identifier,
                "url": item.model_url,
                # For JSONB fields, keep them as dictionaries (or None if not provided)
                "user": item.submitter_info if isinstance(item.submitter_info, dict) else None,
                "user_id": item.submitter_info.get('id') if isinstance(item.submitter_info, dict) and 'id' in item.submitter_info else None,
                "owner": item.model_owner_info if isinstance(item.model_owner_info, dict) else None,
                "public": bool(item.model_public),
                "competition": item.competition if item.competition else None,
                "domain": item.model_domain,
                # Ensure visual_degrees is an integer or None
                "visual_degrees": int(item.visual_degrees) if item.visual_degrees is not None else None,
                "layers": item.layers if item.layers else None,
                # Overall rank is stored as an integer
                "rank": int(item.overall_rank) if item.overall_rank is not None else 0,
                # This will be populated below
                "scores": None,
                "build_status": item.build_status if item.build_status else "",
                "submitter": item.submitter_info if isinstance(item.submitter_info, dict) else None,
                "submission_id": item.submission_id if item.submission_id is not None else None,
                "jenkins_id": item.jenkins_id if item.jenkins_id is not None else None,
                "timestamp": item.submission_timestamp,  # assuming this is already a datetime object
                "primary_model_id": None,  # To be set later if needed
                "num_secondary_models": 0,
                "model_meta": item.model_meta if item.model_meta else None,
                # Temporary dictionary to accumulate scores by benchmark identifier
                "scores_temp": {}
            }

        # Add the score for this benchmark if available
        if item.benchmark_identifier:
            all_benchmark_ids.add(item.benchmark_identifier)
            
            benchmark = {
                "url": getattr(item, 'benchmark_url', None),
                "meta": getattr(item, 'benchmark_meta', None),
                "year": getattr(item, 'benchmark_year', None),
                "depth": item.depth,
                "author": getattr(item, 'benchmark_author', None),
                "bibtex": getattr(item, 'benchmark_bibtex', None),
                "parent": item.benchmark_parent,
                "ceiling": getattr(item, 'benchmark_ceiling', "X"),
                "meta_id": getattr(item, 'benchmark_meta_id', None),
                "version": item.benchmark_version,
                "children": getattr(item, 'benchmark_children', None),
                "identifier": item.benchmark_identifier,
                "short_name": item.benchmark_short_name,
                "root_parent": getattr(item, 'benchmark_root_parent', "average_vision"),
                "ceiling_error": getattr(item, 'benchmark_ceiling_error', None),
                "overall_order": getattr(item, 'benchmark_overall_order', item.depth),
                "benchmark_type_id": item.benchmark_type_id,
                "reference_identifier": getattr(item, 'benchmark_reference_identifier', None),
                "number_of_all_children": getattr(item, 'benchmark_number_of_all_children', 0)
            }
            
            score = {
                "best": item.best_score,
                "rank": item.benchmark_rank,
                "color": item.color,
                "error": item.error,
                "median": getattr(item, 'median_score', None),
                "comment": getattr(item, 'comment', None),
                "benchmark": benchmark,
                "score_raw": item.score_raw,
                # Use score_ceiled_label if available; otherwise, compute a fallback
                "score_ceiled": item.score_ceiled_label if hasattr(item, 'score_ceiled_label') else (
                    f".{int(item.score_ceiled_raw * 1000)}" if item.score_ceiled_raw is not None else ""
                ),
                "visual_degrees": item.visual_degrees,
                "score_ceiled_raw": item.score_ceiled_raw,
                "versioned_benchmark_identifier": f"{item.benchmark_identifier}",
                "is_complete": 1 if item.is_complete == 'True' else 0,
            }
            
            models_dict[model_id]["scores_temp"][item.benchmark_identifier] = score

    # Determine canonical benchmark order from the FinalBenchmarkContext model
    canonical_benchmarks = FinalBenchmarkContext.objects.filter(
        identifier__in=list(all_benchmark_ids)
    ).order_by('overall_order')
    canonical_order = [b.identifier for b in canonical_benchmarks]

    # Convert temporary scores dictionary into an ordered list for each model
    for model_id, model_data in models_dict.items():
        scores_list = []
        # First add scores following the canonical order
        for bench_id in canonical_order:
            if bench_id in model_data["scores_temp"]:
                scores_list.append(model_data["scores_temp"][bench_id])
        # Then add any scores not in the canonical order
        for bench_id, score in model_data["scores_temp"].items():
            if bench_id not in canonical_order:
                scores_list.append(score)
        model_data["scores"] = scores_list
        del model_data["scores_temp"]

    models = list(models_dict.values())
    return models


def recompute_upstream_scores(model_benchmark_pairs):
    """
    Recomputes upstream (parent) benchmark scores after filtering.
    Works with flattened model-benchmark pairs and maintains score computation rules.
    Only updates score values in existing objects, preserving all other data.
    """
    pairs = list(model_benchmark_pairs)
    if not pairs:
        return pairs
        
    import re
    
    # Get min/max values for each benchmark type
    minmax_values = {
        mm.benchmark_identifier: (mm.min_score, mm.max_score)
        for mm in BenchmarkMinMax.objects.all()
    }

    # Sort by model_id and sort_path
    pairs.sort(key=lambda x: (x.model_id, x.sort_path))
    
    # Get unique model IDs for progress tracking
    unique_models = list({pair.model_id for pair in pairs})
    
    for model_id in tqdm(unique_models, desc="Recomputing scores", unit="model"):
        model_pairs = [p for p in pairs if p.model_id == model_id]
        path_to_score = {pair.sort_path: pair for pair in model_pairs}
        
        # Group paths by their level and parent path
        parents_by_level = {}
        for path in path_to_score.keys():
            level = len(re.findall(r'-\d{5}-', path))
            if level == 0:  # Skip root level
                continue
                
            # Get parent path
            match = list(re.finditer(r'-\d{5}-', path))
            if match:
                parent_path = path[:match[-1].start()]
                if parent_path in path_to_score:  # Only process if parent exists
                    if level not in parents_by_level:
                        parents_by_level[level] = set()
                    parents_by_level[level].add(parent_path)
        
        # Process from deepest level up
        for level in sorted(parents_by_level.keys(), reverse=True):
            # Process each unique parent at this level
            for parent_path in parents_by_level[level]:
                parent = path_to_score[parent_path]
                
                # Find all direct children
                siblings = []
                parent_prefix = parent_path + '-'
                for child_path in path_to_score.keys():
                    if child_path.startswith(parent_prefix):
                        parent_segments = len(re.findall(r'-\d{5}-', parent_path))
                        child_segments = len(re.findall(r'-\d{5}-', child_path))
                        if child_segments == parent_segments + 1:
                            siblings.append(path_to_score[child_path])
                
                if not siblings:
                    continue
                
                # Extract and convert scores
                sibling_scores = []
                for s in siblings:
                    try:
                        if s.score_ceiled_raw and isinstance(s.score_ceiled_raw, str):
                            score_str = s.score_ceiled_raw.lstrip('.')
                            score = float(score_str)
                            sibling_scores.append(score)
                        elif isinstance(s.score_ceiled_raw, (int, float)):
                            sibling_scores.append(float(s.score_ceiled_raw))
                        else:
                            sibling_scores.append(None)
                    except (ValueError, TypeError):
                        sibling_scores.append(None)
                
                # Apply score computation rules
                if all(score is None for score in sibling_scores):
                    new_score = None
                elif any(isinstance(score, float) and np.isnan(score) for score in sibling_scores) and \
                     all(score is None or (isinstance(score, float) and np.isnan(score)) for score in sibling_scores):
                    new_score = float('nan')
                else:
                    valid_scores = [
                        score for score in sibling_scores 
                        if score is not None 
                        and isinstance(score, float) 
                        and not np.isnan(score)
                    ]
                    if valid_scores:
                        new_score = sum(valid_scores) / len(siblings)
                    else:
                        new_score = None
                
                # Update score fields in parent
                parent.score_ceiled_raw = new_score
                score_str = (
                    "" if new_score is None
                    else "X" if isinstance(new_score, float) and np.isnan(new_score)
                    else "1.0" if new_score == 1.0
                    else f".{f'{new_score:.3f}'.replace('0.', '')}"
                )
                parent.score_ceiled = score_str
                parent.score_ceiled_label = score_str

                # Update color
                if parent.benchmark_type_id in minmax_values and new_score is not None:
                    try:
                        min_val, max_val = minmax_values[parent.benchmark_type_id]
                    except:
                        min_val, max_val = 0, 1
                    
                    if 'engineering' in parent.sort_path:
                        parent.color = representative_color(new_score, min_value=min_val, max_value=max_val, colors=colors_gray)
                    else:
                        parent.color = representative_color(new_score, min_value=min_val, max_value=max_val, colors=colors_redgreen)
                else:
                    if 'engineering' in parent.sort_path:
                        parent.color = representative_color(new_score, colors=colors_gray)
                    else:
                        parent.color = representative_color(new_score, colors=colors_redgreen)
    
    return pairs


def update_benchmark_children_count(filtered_benchmarks):
    """
    Updates the number_of_all_children field in memory for each benchmark in the filtered set
    based on the actual number of leaf benchmarks (those with is_leaf=True) in the filtered set.
    
    Args:
        filtered_benchmarks: List of FinalBenchmarkContext objects that have been filtered
        
    Returns:
        List of FinalBenchmarkContext objects with updated number_of_all_children
    """
    # Get all sort paths from the filtered set
    filtered_sort_paths = set(benchmark.sort_path for benchmark in filtered_benchmarks)
    
    # Count leaf children for each benchmark in the filtered set
    for benchmark in filtered_benchmarks:
        # Count how many leaf benchmarks are descendants of this benchmark
        count = sum(1 for other_benchmark in filtered_benchmarks 
                   if other_benchmark.is_leaf and 
                   other_benchmark.sort_path.startswith(benchmark.sort_path + '-'))
        # Update the field in memory only
        benchmark.number_of_all_children = count
    
    return filtered_benchmarks


def print_structure(data, indent=0):
    spacing = ' ' * indent
    if isinstance(data, dict):
        for key, value in data.items():
            print(f"{spacing}{key}: {type(value).__name__}")
            # If the value is a dictionary, recurse into it
            if isinstance(value, dict):
                print_structure(value, indent + 2)
            # If the value is a list, check its contents
            elif isinstance(value, list):
                if value:  # if list is not empty
                    # Check the type of the first element
                    first_type = type(value[0]).__name__
                    print(f"{spacing}  [List of {first_type}]")
                    # If the first element is a dictionary, you can optionally inspect each one
                    if isinstance(value[0], dict):
                        for i, item in enumerate(value):
                            print(f"{spacing}    - Element {i}:")
                            print_structure(item, indent + 6)
    elif isinstance(data, list):
        for i, item in enumerate(data):
            print(f"{spacing}Element {i}:")
            print_structure(item, indent + 2)
    else:
        print(f"{spacing}{data} ({type(data).__name__})")



def representative_color(value, min_value=None, max_value=None, colors=colors_redgreen):
    if not isinstance(value, (int, float)):    
        return f"background-color: {color_None}"
    if np.isnan(value):
        return f"background-color: {color_None}"
    normalized_value = normalize_value(value, min_value=min_value, max_value=max_value)  # normalize to range
    step = int(100 * normalized_value)
    try:
        color = colors[step]
    except IndexError:
        color = colors[-1]
    color = tuple(c * 255 for c in color.rgb)
    fallback_color = tuple(round(c) for c in color)
    normalized_alpha = normalize_alpha(value, min_value=min_value, max_value=max_value) \
        if min_value is not None else (100 * value)
    color += (normalized_alpha,)
    return f"background-color: rgb{fallback_color}; background-color: rgba{color};"

 
def normalize_value(value, min_value, max_value):
    normalized_value = (value - min_value) / (max_value - min_value)
    return .7 * normalized_value  # scale down to avoid extremely green colors

def normalize_alpha(value, min_value, max_value):
    # intercept and slope equations are from solving `y = slope * x + intercept`
    # with points [min_value, 10] (10 instead of 0 to not make it completely transparent) and [max_value, 100].
    slope = -.9 / (min_value - max_value)
    intercept = .1 - slope * min_value
    result = slope * value + intercept
    return float(result)
   <|MERGE_RESOLUTION|>--- conflicted
+++ resolved
@@ -8,8 +8,6 @@
 from django.conf import settings
 from django.views.decorators.csrf import csrf_exempt
 from django.views.decorators.http import require_http_methods
-<<<<<<< HEAD
-from django.http import JsonResponse
 from django.db.models import Q
 from benchmarks.models import FinalBenchmarkContext, BenchmarkMinMax
 from tqdm import tqdm
@@ -18,23 +16,10 @@
 import re
 from django.db import connection
 import fnmatch
-from typing import Callable, Optional, Dict, Any, List, Union
-from django.contrib.auth.models import User
-import hashlib
-import logging
-import requests
-from functools import wraps
-from django.core.cache import cache
-from django.conf import settings
-from django.views.decorators.csrf import csrf_exempt
-from django.views.decorators.http import require_http_methods
-=======
->>>>>>> c135645a
 from django.http import JsonResponse, HttpRequest
 
 logger = logging.getLogger(__name__)
 
-<<<<<<< HEAD
 
 '''
 Reference for previous color scheme
@@ -49,9 +34,6 @@
 color_suffix = '_color'
 color_None = '#e0e1e2'
 
-
-=======
->>>>>>> c135645a
 # Cache utility functions and decorators
 def cache_get_context(timeout=24 * 60 * 60) -> Callable:  # 24 hour cache by default
     """
