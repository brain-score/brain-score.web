--- conflicted
+++ resolved
@@ -1,23 +1,19 @@
-<<<<<<< HEAD
+from django.views import View
+from django.http import HttpResponse, HttpResponseRedirect
+from django.shortcuts import render
+from .forms import *
+from django.contrib.sites.shortcuts import get_current_site
 import datetime
 import json
 import logging
 import requests
 from django.contrib.auth import get_user_model, login, authenticate, update_session_auth_hash, logout
+from django.contrib.auth.forms import PasswordChangeForm, PasswordResetForm
 from django.contrib.auth.forms import PasswordChangeForm
 from django.contrib.sites.shortcuts import get_current_site
 from django.core.mail import EmailMessage
 from django.http import HttpResponse, HttpResponseRedirect
 from django.shortcuts import render
-=======
-from django.views import View
-from django.http import HttpResponse, HttpResponseRedirect
-from django.shortcuts import render
-from .forms import *
-from django.contrib.sites.shortcuts import get_current_site
-from django.contrib.auth import get_user_model, login, authenticate, update_session_auth_hash, logout
-from django.contrib.auth.forms import PasswordChangeForm, PasswordResetForm
->>>>>>> 94661307
 from django.utils.encoding import force_bytes, force_text
 from django.utils.http import urlsafe_base64_encode, urlsafe_base64_decode
 from django.views import View
@@ -25,8 +21,6 @@
 from .forms import SignupForm, LoginForm, UploadFileForm
 from .models import Submission
 from .tokens import account_activation_token
-<<<<<<< HEAD
-=======
 from django.core.mail import EmailMessage
 import requests
 import json
@@ -34,7 +28,6 @@
 from .views.index import get_context
 
 import logging
->>>>>>> 94661307
 
 _logger = logging.getLogger(__name__)
 
@@ -127,7 +120,6 @@
         return render(request, 'benchmarks/upload.html', {'form': form})
 
     def post(self, request):
-<<<<<<< HEAD
         form = UploadFileForm(request.POST, request.FILES)
         if not form.is_valid():
             return HttpResponse("Form is invalid", status=400)
@@ -143,14 +135,15 @@
             "name": request.POST['name'],
             "model_type": request.POST['model_type'],
             "email": request.user.get_full_name(),
-            "type": "zip",
-            "zip_filename": request.FILES['zip_file'].name,
+            "type": "zip"
+
         }
 
         with open('result.json', 'w') as fp:
             json.dump(json_info, fp)
 
-        _logger.debug(f"request user: {request.user.get_full_name()}")
+        _loggerprint(request.user.get_full_name())
+                _logger.debug(f"request user: {request.user.get_full_name()}")
 
         jenkins_url = "http://braintree.mit.edu:8080"
         auth = get_secret("brainscore-website_jenkins_access")
@@ -189,60 +182,6 @@
     if latest_timestamp < datetime.datetime.now(tz=latest_timestamp.tzinfo) - delay:
         return True  # last submission >1 week ago
     return False
-=======
-        if request.user.get_lowest_datefield() < datetime.date.today() - datetime.timedelta(7):
-            form = UploadFileForm(request.POST, request.FILES)
-            if form.is_valid():
-                json_info = {
-                    "model_type": request.POST['model_type'],
-                    "name": request.POST['name'],
-                    "email": request.user.get_full_name(),
-                    "gpu_size": "8000",
-                    "type": "zip"
-                }
-
-                with open('result.json', 'w') as fp:
-                    json.dump(json_info, fp)
-
-                _loggerprint(request.user.get_full_name())
-                _logger.debug(f"request user: {request.user.get_full_name()}")
-
-                jenkins_url = "http://braintree.mit.edu:8080"
-                auth = ("caleb", "BrownFoxTree")
-                job_name = "endpoint_copy"
-                request_url = "{0:s}/job/{1:s}/buildWithParameters?TOKEN=trigger2scoreAmodel&email={2:s}".format(
-                    jenkins_url,
-                    job_name,
-                    request.user.get_full_name()
-                )
-                _logger.debug(f"request_url: {request_url}")
-
-                _logger.debug("Determining next build number")
-                current_url = f"{jenkins_url:s}/job/{job_name:s}/api/json"
-
-                job = requests.get(
-                    current_url,
-                    auth=auth,
-                ).json()
-
-                next_build_number = job['nextBuildNumber']
-
-                params = {"submission.zip": request.FILES['zip_file'], 'submission.config': open('result.json', 'rb')}
-                _logger.debug(f"Triggering build: {job_name:s} #{next_build_number:d}")
-                response = requests.post(request_url, files=params, auth=auth)
-                _logger.debug(f"response: {response}")
-
-                response.raise_for_status()
-                _logger.debug("Job triggered successfully")
-
-                request.user.set_lowest_datefield(datetime.date.today())
-
-                return render(request, 'benchmarks/success.html')
-            else:
-                return HttpResponse("Form is invalid")
-        else:  # user has already submitted in the past x days
-            return HttpResponse("Too many submission attempts -- only one submission every 7 days is allowed")
->>>>>>> 94661307
 
 
 class Profile(View):
