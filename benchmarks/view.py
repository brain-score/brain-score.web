from django.views import View
from django.http import HttpResponse, HttpResponseRedirect
from django.shortcuts import render
from .forms import SignupForm, LoginForm, UploadFileForm
from django.contrib.sites.shortcuts import get_current_site
from django.contrib.auth import get_user_model, login, authenticate, update_session_auth_hash, logout
from django.contrib.auth.forms import PasswordChangeForm
from django.utils.encoding import force_bytes, force_text
from django.utils.http import urlsafe_base64_encode, urlsafe_base64_decode
from .tokens import account_activation_token
from django.core.mail import EmailMessage
import requests
import json
import datetime
import logging

_logger = logging.getLogger(__name__)

User = get_user_model()


class Activate(View):
    def get(self, request, uidb64, token):
        try:
            uid = force_text(urlsafe_base64_decode(uidb64))
            user = User.objects.get(pk=uid)
        except(TypeError, ValueError, OverflowError, User.DoesNotExist):
            user = None

        if user is not None and account_activation_token.check_token(user, token):
            # activate user and login:
            user.is_active = True
            user.save()
            login(request, user, backend='django.contrib.auth.backends.ModelBackend')
            return HttpResponseRedirect('../../profile/')

        else:
            return HttpResponse('Activation link is invalid!')

    def post(self, request):
        form = PasswordChangeForm(request.user, request.POST)
        if form.is_valid():
            user = form.save()
            update_session_auth_hash(request, user)  # Important, to update the session with the new password
            return HttpResponse('Password changed successfully')


class Signup(View):
    def get(self, request):
        form = SignupForm()
        return render(request, 'benchmarks/signup.html', {'form': form})

    def post(self, request):
        form = SignupForm(request.POST)
        if form.is_valid():
            # Create an inactive user with no password:
            user = form.save()
            user.is_active = False
            to_email = form.cleaned_data.get('email')
            user.save()
            # Send an email to the user with the token:
            mail_subject = 'Activate your account.'
            current_site = get_current_site(request)
            uid = urlsafe_base64_encode(force_bytes(user.pk))
            token = account_activation_token.make_token(user)
            activation_link = f"{current_site}/activate/{uid}/{token}"
            message = (f"Hello {user.get_full_name()}!\n\n"
                       f"Please click or paste the following link to activate your account:\n{activation_link}")
            email = EmailMessage(mail_subject, message, to=[to_email])
<<<<<<< HEAD
            _logger.debug(f"from_email: {email.from_email}")
            _logger.debug(f"to: {email.to}")
            _logger.debug(f"subject: {email.subject}")
            email.send()
=======
            sent_messages = email.send()
            assert sent_messages == 1
>>>>>>> 232500c9
            context = {"email": True, 'form': LoginForm}
            return render(request, 'benchmarks/login.html', context)
        else:
            _logger.debug("Signup form was not valid.")
            context = {"email": True, 'form': LoginForm}
            return render(request, 'benchmarks/login.html', context)


class Login(View):
    def get(self, request):
        return render(request, 'benchmarks/login.html', {'form': LoginForm})

    def post(self, request):
        user = authenticate(request, username=request.POST['username'], password=request.POST['password'])
        if user is not None:
            login(request, user)
            return render(request, 'benchmarks/profile.html')
        else:
            context = {"Incorrect": True}
            return render(request, 'benchmarks/login.html', context)


class Logout(View):
    def get(self, request):
        logout(request)
        return HttpResponseRedirect('../../')


class Upload(View):
    def get(self, request):
        if str(request.user) == "AnonymousUser":
            return HttpResponseRedirect('../profile/')
        form = UploadFileForm()
        return render(request, 'benchmarks/upload.html', {'form': form})

    def post(self, request):
        if request.user.get_lowest_datefield() < datetime.date.today() - datetime.timedelta(7):
            form = UploadFileForm(request.POST, request.FILES)
            if form.is_valid():
                json_info = {
                    "model_type": request.POST['model_type'],
                    "name": request.POST['name'],
                    "email": request.user.get_full_name(),
                    "gpu_size": "8000",
                    "type": "zip",
                    "zip_filename": request.FILES['zip_file'].name,
                }

                with open('result.json', 'w') as fp:
                    json.dump(json_info, fp)

                _logger.debug(f"request user: {request.user.get_full_name()}")

                jenkins_url = "http://braintree.mit.edu:8080"
                auth = ("caleb", "BrownFoxTree")
                job_name = "run_benchmarks"
                request_url = f"{jenkins_url}/job/{job_name}/buildWithParameters?TOKEN=trigger2scoreAmodel" \
                              f"&email={request.user.get_full_name()}"

                _logger.debug(f"request_url: {request_url}")

                _logger.debug("Determining next build number")
                current_url = f"{jenkins_url:s}/job/{job_name:s}/api/json"

                job = requests.get(
                    current_url,
                    auth=auth,
                ).json()

                next_build_number = job['nextBuildNumber']

                params = {"submission.zip": request.FILES['zip_file'], 'submission.config': open('result.json', 'rb')}
                _logger.debug(f"Triggering build: {job_name:s} #{next_build_number:d}")
                response = requests.post(request_url, files=params, auth=auth)
                _logger.debug(f"response: {response}")

                response.raise_for_status()
                _logger.debug("Job triggered successfully")

                request.user.set_lowest_datefield(datetime.date.today())

                return render(request, 'benchmarks/success.html')
            else:
                return HttpResponse("Form is invalid")
        else:  # user has already submitted in the past x days
            return HttpResponse("Too many submission attempts -- only one submission every 7 days is allowed")


class Profile(View):
    def get(self, request):
        if str(request.user) == "AnonymousUser":
            return render(request, 'benchmarks/login.html', {'form': LoginForm})
        else:
            return render(request, 'benchmarks/profile.html')

    def post(self, request):
        user = authenticate(request, username=request.POST['username'], password=request.POST['password'])
        if user is not None:
            login(request, user)
            return render(request, 'benchmarks/profile.html')
        else:
            context = {"Incorrect": True, 'form': LoginForm}
            return render(request, 'benchmarks/login.html', context)<|MERGE_RESOLUTION|>--- conflicted
+++ resolved
@@ -67,15 +67,11 @@
             message = (f"Hello {user.get_full_name()}!\n\n"
                        f"Please click or paste the following link to activate your account:\n{activation_link}")
             email = EmailMessage(mail_subject, message, to=[to_email])
-<<<<<<< HEAD
             _logger.debug(f"from_email: {email.from_email}")
             _logger.debug(f"to: {email.to}")
             _logger.debug(f"subject: {email.subject}")
-            email.send()
-=======
             sent_messages = email.send()
             assert sent_messages == 1
->>>>>>> 232500c9
             context = {"email": True, 'form': LoginForm}
             return render(request, 'benchmarks/login.html', context)
         else:
