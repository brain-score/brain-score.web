--- conflicted
+++ resolved
@@ -17,12 +17,9 @@
 from .models import Submission
 from .tokens import account_activation_token
 from .views.index import get_context
-<<<<<<< HEAD
-=======
 from django.http import JsonResponse
 from .models import ModelReference
 import logging
->>>>>>> 6fdcc26d
 
 _logger = logging.getLogger(__name__)
 
@@ -269,7 +266,7 @@
             return render(request, 'benchmarks/password.html', {'form': form})
 
 class PublicAjax(View):
-    
+
     def post(self, request):
         print(request.user)
         request_csrf_token = request.POST.get('csrfmiddlewaretoken', '')
@@ -283,10 +280,10 @@
 
         user_models = get_context(request.user)['models']
         all_models = ModelReference.objects.all()
-        
+
         for model in all_models:
             if model.model in data:
                 model.public = data[model.model]
                 model.save()
-        # make sure that you serialise "request_getdata" 
-        return JsonResponse("success", safe=False) +        # make sure that you serialise "request_getdata"
+        return JsonResponse("success", safe=False)