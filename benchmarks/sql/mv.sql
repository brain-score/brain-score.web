--- conflicted
+++ resolved
@@ -1253,11 +1253,7 @@
 LEFT JOIN mv_model_scores_json sc ON mm.id = sc.model_id
 LEFT JOIN reference_meta rm ON mm.reference_id = rm.reference_id
 LEFT JOIN final_layers fl ON mm.id = fl.model_id
-<<<<<<< HEAD
 LEFT JOIN brainscore_modelmeta mm2 ON mm.id = mm2.model_id;
-=======
-LEFT JOIN brainscore_modelmeta mm2 ON mm.id = mm2.model_id
->>>>>>> c135645a
 WHERE
   -- Remove models with no valid scores (to be consistent with legacy implementation)
   -- At least one score is valid (not '', not 'X', not NULL, not 'NaN')
