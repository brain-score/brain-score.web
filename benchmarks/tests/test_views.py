from unittest import skip
from django.test import TestCase
from django.db import connection
import logging

# Set up logger at the top of the file
logger = logging.getLogger(__name__)

ALL_FIXTURES = [
    'fixture-users.json',
    'fixture-benchmarkreferences.json',
    'fixture-benchmarktypes.json',
    'fixture-benchmarkmeta.json',
    'fixture-benchmarkinstances.json',
    'fixture-modelreferences.json',
    'fixture-submissions.json',
    'fixture-models.json',
    'fixture-scores.json',
    'fixture-benchmarktypes-language.json',
    'fixture-benchmarkmeta-language.json',
    'fixture-benchmarkinstances-language.json',
    'fixture-users-language.json',
    'fixture-models-language.json',
    'fixture-scores-language.json'
]

class BaseTestCase(TestCase):
    fixtures = ALL_FIXTURES

    @classmethod
    def setUpTestData(cls):
        """
        This runs once for the entire test class *after* the fixtures are loaded.
        Refreshes materialized views for all test classes that inherit from this base class.
        """
        super().setUpTestData()

        logger.info("Starting materialized view refresh")
        try:
            # Execute the refresh function to update materialized views
            with connection.cursor() as cursor:
                logger.debug("Executing refresh_all_materialized_views()")
                cursor.execute("SELECT refresh_all_materialized_views();")
                logger.info("Successfully refreshed materialized views") 
        # Some error handling
        except connection.OperationalError as e:
            logger.error(f"Database connection error while refreshing views: {str(e)}")
            raise RuntimeError("Database connection failed during materialized view refresh")
        except connection.ProgrammingError as e:
            logger.error(f"SQL error while refreshing views: {str(e)}")
            raise RuntimeError("SQL error during materialized view refresh")
        except Exception as e:
            logger.error(f"Unexpected error while refreshing views: {str(e)}")
            raise RuntimeError(f"Unexpected error during materialized view refresh: {str(e)}")


class TestTable(BaseTestCase):
    def test_no_errors(self):
        resp = self.client.get("http://localhost:8000/")
        self.assertEqual(resp.status_code, 200)

class TestVision(BaseTestCase):    
    def test_vision_leaderboard(self):
        resp = self.client.get("http://localhost:8000/vision/")
        self.assertEqual(resp.status_code, 200)

    def test_num_vision_rows(self):
        resp = self.client.get("http://localhost:8000/vision/")
        content = resp.content.decode('utf-8')
        num_rows = content.count("<tr")
        # Extra (1 +) because of a header with <tr>
<<<<<<< HEAD
        self.assertEqual(num_rows, 1 + 87)
=======
        self.assertEqual(num_rows, 1 + 78)
>>>>>>> 86caeec8

    def test_public_vision_model(self):
        resp = self.client.get("http://localhost:8000/model/vision/1")
        self.assertEqual(resp.status_code, 200)

    def test_non_public_vision_model(self):
        resp = self.client.get("http://localhost:8000/model/vision/2")
        self.assertEqual(resp.status_code, 200)
<<<<<<< HEAD

    def test_private_vision_model_anonymous_title(self):
        """Test that private vision models show anonymous title"""
        resp = self.client.get("http://localhost:8000/model/vision/2")  # alexnet2 is private
        self.assertEqual(resp.status_code, 200)
        self.assertContains(resp, '<h1 class="title">Anonymous Model #2</h1>')


class TestLanguage(BaseTestCase):
    def test_language_leaderboard(self):
        resp = self.client.get("http://localhost:8000/language/")
        self.assertEqual(resp.status_code, 200)
    
    def test_num_lang_rows(self):
        resp = self.client.get("http://localhost:8000/language/")
        content = resp.content.decode('utf-8')
        num_rows = content.count("<tr")
        # Extra (1 +) because of a header with <tr>
        self.assertEqual(num_rows, 8 + 1)

    def test_public_language_model(self):
        resp = self.client.get("http://localhost:8000/model/language/92")
        self.assertEqual(resp.status_code, 200)

=======

    def test_private_vision_model_anonymous_title(self):
        """Test that private vision models show anonymous title"""
        resp = self.client.get("http://localhost:8000/model/vision/2")  # alexnet2 is private
        self.assertEqual(resp.status_code, 200)
        self.assertContains(resp, '<h1 class="title">Anonymous Model #2</h1>')

    def test_correct_ranking(self):
        """Test that the ranking is incrementing correctly with identical scores"""
        resp = self.client.get("http://localhost:8000/vision/")
        self.assertEqual(resp.status_code, 200)
        
        # Find the models with identical scores
        content = resp.content.decode('utf-8')
        
        # Find the ranks for these models
        densenet_rank = None
        resnet_rank = None
        prev_rank = None
        next_rank = None
        
        # Parse the HTML to find the ranks
        lines = content.split('\n')
        
        # First pass: find the ranks for our target models
        for i, line in enumerate(lines):
            if 'densenet-169' in line:
                # Look for the rank in the same tr element
                for j in range(max(0, i-5), i+1):  # Look back a few lines to find the rank
                    if 'class="rank">' in lines[j]:
                        densenet_rank = int(lines[j].split('class="rank">')[1].split('</td>')[0])
                        break
            elif 'resnet-101_v2' in line:
                # Look for the rank in the same tr element
                for j in range(max(0, i-5), i+1):  # Look back a few lines to find the rank
                    if 'class="rank">' in lines[j]:
                        resnet_rank = int(lines[j].split('class="rank">')[1].split('</td>')[0])
                        break
        
        print(f"densenet_rank: {densenet_rank}, resnet_rank: {resnet_rank}")
        
        # Second pass: find the previous and next ranks
        if densenet_rank is not None and resnet_rank is not None:
            for line in lines:
                if 'class="rank">' in line:
                    rank = int(line.split('class="rank">')[1].split('</td>')[0])
                    print(f"Found rank: {rank}")
                    if rank == densenet_rank - 1:
                        prev_rank = rank
                        print(f"Found prev_rank: {prev_rank}")
                    elif rank == densenet_rank + 2:
                        next_rank = rank
                        print(f"Found next_rank: {next_rank}")
                        if prev_rank is not None:  # Only break if we've found both
                            break
        
        # Verify the ranks
        self.assertIsNotNone(densenet_rank, "Could not find densenet-169 rank")
        self.assertIsNotNone(resnet_rank, "Could not find resnet-101_v2 rank")
        self.assertEqual(densenet_rank, resnet_rank, "Models with identical scores should have the same rank")
        self.assertIsNotNone(prev_rank, "Could not find previous rank")
        self.assertIsNotNone(next_rank, "Could not find next rank")
        self.assertEqual(prev_rank, densenet_rank - 1, "Previous rank should be one less")
        self.assertEqual(next_rank, densenet_rank + 2, "Next rank should be one more")


class TestLanguage(BaseTestCase):
    def test_language_leaderboard(self):
        resp = self.client.get("http://localhost:8000/language/")
        self.assertEqual(resp.status_code, 200)
    
    def test_num_lang_rows(self):
        resp = self.client.get("http://localhost:8000/language/")
        content = resp.content.decode('utf-8')
        num_rows = content.count("<tr")
        # Extra (1 +) because of a header with <tr>
        self.assertEqual(num_rows, 8 + 1)

    def test_public_language_model(self):
        resp = self.client.get("http://localhost:8000/model/language/92")
        self.assertEqual(resp.status_code, 200)

>>>>>>> 86caeec8
    def test_non_public_language_model(self):
        resp = self.client.get("http://localhost:8000/model/language/89")
        self.assertEqual(resp.status_code, 200)

    def test_private_language_model_anonymous_title(self):
        """Test that private language models show anonymous title"""
        resp = self.client.get("http://localhost:8000/model/language/89")  # glove-840b is private
        self.assertEqual(resp.status_code, 200)
        self.assertContains(resp, '<h1 class="title">Anonymous Model #89</h1>')

@skip("2022 competition is over")
class TestCompetitionTable2022(BaseTestCase):
    def test_no_errors(self):
        resp = self.client.get("http://localhost:8000/competition2022/")
        self.assertEqual(resp.status_code, 200)

    def test_num_rows(self):
        resp = self.client.get("http://localhost:8000/competition2022/")
        content = resp.content.decode('utf-8')
        num_rows = content.count("<tr")
        self.assertEqual(num_rows, (1 + 9) * 3)  # header, 9 different models, 3 tracks

    def test_num_secondary_models(self):
        resp = self.client.get("http://localhost:8000/competition2022/")
        content = resp.content.decode('utf-8')
        num_rows = content.count("is-secondary-model")
        num_total_models = 9 * 3  # 9 different models, 3 tracks
        num_primary_models = 4 * 3  # 4 different users, 3 tracks
        self.assertEqual(num_rows, num_total_models - num_primary_models)


class TestCompetition2024(BaseTestCase):
    def test_no_errors(self):
        resp = self.client.get("http://localhost:8000/competition2024/")
<<<<<<< HEAD
        self.assertEqual(resp.status_code, 200)


"""
The below are no longer used as they are now handled by the materialized views
"""

"""
class TestBenchmarkShortname:
    fixtures = ALL_FIXTURES

    def test_no_lab_id(self):
        benchmark_identifier = "Kar2019-ost"
        shortname = _get_benchmark_shortname(benchmark_identifier)
        expected_shortname = "Kar2019-ost"
        self.assertEqual(shortname, expected_shortname)

    def test_lab_id(self):
        benchmark_identifier = "fei-fei.Deng2009-top1"
        shortname = _get_benchmark_shortname(benchmark_identifier)
        expected_shortname = "Deng2009-top1"
        self.assertEqual(shortname, expected_shortname)

    def test_no_lab_id_with_version(self):
        benchmark_identifier = "MajajHong2015.V4-pls"
        shortname = _get_benchmark_shortname(benchmark_identifier)
        expected_shortname = "MajajHong2015.V4-pls"
        self.assertEqual(shortname, expected_shortname)

    def test_lab_id_with_version(self):
        benchmark_identifier = "dicarlo.MajajHong2015.V4-pls"
        shortname = _get_benchmark_shortname(benchmark_identifier)
        expected_shortname = "MajajHong2015.V4-pls"
        self.assertEqual(shortname, expected_shortname)
"""

"""
class TestIdentifierVersionSplit(TestCase):
    def test_MajajHong(self):
        versioned_benchmark_identifier = 'dicarlo.MajajHong2015.V4-pls_v3'
        identifier, version = split_identifier_version(versioned_benchmark_identifier)
        self.assertEqual(identifier, 'dicarlo.MajajHong2015.V4-pls')
        self.assertEqual(version, '3')

    def test_RingachVariance(self):
        versioned_benchmark_identifier = 'dicarlo.Marques2020_Ringach2002-circular_variance_v1'
        identifier, version = split_identifier_version(versioned_benchmark_identifier)
        self.assertEqual(identifier, 'dicarlo.Marques2020_Ringach2002-circular_variance')
        self.assertEqual(version, '1')
"""
=======
        self.assertEqual(resp.status_code, 200)
>>>>>>> 86caeec8
<|MERGE_RESOLUTION|>--- conflicted
+++ resolved
@@ -69,11 +69,7 @@
         content = resp.content.decode('utf-8')
         num_rows = content.count("<tr")
         # Extra (1 +) because of a header with <tr>
-<<<<<<< HEAD
-        self.assertEqual(num_rows, 1 + 87)
-=======
         self.assertEqual(num_rows, 1 + 78)
->>>>>>> 86caeec8
 
     def test_public_vision_model(self):
         resp = self.client.get("http://localhost:8000/model/vision/1")
@@ -82,32 +78,6 @@
     def test_non_public_vision_model(self):
         resp = self.client.get("http://localhost:8000/model/vision/2")
         self.assertEqual(resp.status_code, 200)
-<<<<<<< HEAD
-
-    def test_private_vision_model_anonymous_title(self):
-        """Test that private vision models show anonymous title"""
-        resp = self.client.get("http://localhost:8000/model/vision/2")  # alexnet2 is private
-        self.assertEqual(resp.status_code, 200)
-        self.assertContains(resp, '<h1 class="title">Anonymous Model #2</h1>')
-
-
-class TestLanguage(BaseTestCase):
-    def test_language_leaderboard(self):
-        resp = self.client.get("http://localhost:8000/language/")
-        self.assertEqual(resp.status_code, 200)
-    
-    def test_num_lang_rows(self):
-        resp = self.client.get("http://localhost:8000/language/")
-        content = resp.content.decode('utf-8')
-        num_rows = content.count("<tr")
-        # Extra (1 +) because of a header with <tr>
-        self.assertEqual(num_rows, 8 + 1)
-
-    def test_public_language_model(self):
-        resp = self.client.get("http://localhost:8000/model/language/92")
-        self.assertEqual(resp.status_code, 200)
-
-=======
 
     def test_private_vision_model_anonymous_title(self):
         """Test that private vision models show anonymous title"""
@@ -190,7 +160,6 @@
         resp = self.client.get("http://localhost:8000/model/language/92")
         self.assertEqual(resp.status_code, 200)
 
->>>>>>> 86caeec8
     def test_non_public_language_model(self):
         resp = self.client.get("http://localhost:8000/model/language/89")
         self.assertEqual(resp.status_code, 200)
@@ -225,57 +194,4 @@
 class TestCompetition2024(BaseTestCase):
     def test_no_errors(self):
         resp = self.client.get("http://localhost:8000/competition2024/")
-<<<<<<< HEAD
-        self.assertEqual(resp.status_code, 200)
-
-
-"""
-The below are no longer used as they are now handled by the materialized views
-"""
-
-"""
-class TestBenchmarkShortname:
-    fixtures = ALL_FIXTURES
-
-    def test_no_lab_id(self):
-        benchmark_identifier = "Kar2019-ost"
-        shortname = _get_benchmark_shortname(benchmark_identifier)
-        expected_shortname = "Kar2019-ost"
-        self.assertEqual(shortname, expected_shortname)
-
-    def test_lab_id(self):
-        benchmark_identifier = "fei-fei.Deng2009-top1"
-        shortname = _get_benchmark_shortname(benchmark_identifier)
-        expected_shortname = "Deng2009-top1"
-        self.assertEqual(shortname, expected_shortname)
-
-    def test_no_lab_id_with_version(self):
-        benchmark_identifier = "MajajHong2015.V4-pls"
-        shortname = _get_benchmark_shortname(benchmark_identifier)
-        expected_shortname = "MajajHong2015.V4-pls"
-        self.assertEqual(shortname, expected_shortname)
-
-    def test_lab_id_with_version(self):
-        benchmark_identifier = "dicarlo.MajajHong2015.V4-pls"
-        shortname = _get_benchmark_shortname(benchmark_identifier)
-        expected_shortname = "MajajHong2015.V4-pls"
-        self.assertEqual(shortname, expected_shortname)
-"""
-
-"""
-class TestIdentifierVersionSplit(TestCase):
-    def test_MajajHong(self):
-        versioned_benchmark_identifier = 'dicarlo.MajajHong2015.V4-pls_v3'
-        identifier, version = split_identifier_version(versioned_benchmark_identifier)
-        self.assertEqual(identifier, 'dicarlo.MajajHong2015.V4-pls')
-        self.assertEqual(version, '3')
-
-    def test_RingachVariance(self):
-        versioned_benchmark_identifier = 'dicarlo.Marques2020_Ringach2002-circular_variance_v1'
-        identifier, version = split_identifier_version(versioned_benchmark_identifier)
-        self.assertEqual(identifier, 'dicarlo.Marques2020_Ringach2002-circular_variance')
-        self.assertEqual(version, '1')
-"""
-=======
-        self.assertEqual(resp.status_code, 200)
->>>>>>> 86caeec8
+        self.assertEqual(resp.status_code, 200)