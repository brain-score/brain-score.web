{% extends 'benchmarks/components/app-view.html' %}
{% load static %}

{% block table_library_dependencies %}
  <link rel="stylesheet"
        href="https://cdn.jsdelivr.net/npm/ag-grid-community@33.2.4/styles/ag-grid.css">
  <link rel="stylesheet"
        href="https://cdn.jsdelivr.net/npm/ag-grid-community@33.2.4/styles/ag-theme-alpine.css">
  <link rel="stylesheet" href="{% static 'benchmarks/css/leaderboard/leaderboard.sass' %}">
{% endblock %}
<script src="https://cdnjs.cloudflare.com/ajax/libs/jszip/3.10.0/jszip.min.js"></script>
{# Override main_content to remove column constraints #}
{% block main_content %}
  <div class="leaderboard-container">
    <div class="leaderboard-header">
      <!-- banner & icon… -->
    </div>
    
<<<<<<< HEAD
    <div id="leaderboardSearchWrapper" style="display: flex; gap: 10px; align-items: center;">
      <input type="text" id="modelSearchInput" placeholder="Search for model or submitter..." />

=======
    <div id="leaderboardSearchWrapper">
      <input type="text" id="modelSearchInput" placeholder="Search models... (try: 'resnet OR vit', 'NOT alexnet')" />
>>>>>>> e2096561
      <button id="advancedFilterBtn">
        <span class="filter-icon">🔍</span>
        <span class="text-wrapper">Advanced Filters</span>
      </button>

      <button id="exportCsvButton" class="btn-secondary">
        ⬇️ Download CSV
      </button>
    </div>
    
    <div class="leaderboard-breadcrumb"></div>
    
    <div id="leaderboardGrid"
         class="ag-theme-alpine"
         style="width:100%;height:1500px;overflow-x:auto;">
    </div>
    
    <div id="advancedFiltersPanel" class="advanced-filters hidden">
      <div class="filters-container">
        <!-- Left column: Benchmark filters -->
        <div class="filter-column benchmark-column">
          <div class="filter-column-header">
            <h4>Included Benchmarks</h4>
            <div class="header-actions">
              <button id="copyBibtexBtn" class="btn-icon" title="Copy BibTeX citations for selected benchmarks">
                📖
              </button>
              <a href="#" id="resetBenchmarksLink" class="reset-link">Reset</a>
            </div>
          </div>
          <div id="benchmarkFilterPanel"></div>
        </div>
        
        <!-- Middle column: Model Properties -->
        <div class="filter-column">
          <div class="filter-column-header">
            <h4>Model Properties</h4>
          </div>
          
          <div class="filter-group">
            <label>Architecture</label>
            <div class="filter-dropdown" id="architectureFilter">
              <input type="text" placeholder="Select architecture..." class="filter-input">
              <div class="dropdown-content hidden">
                <!-- Options will be populated dynamically -->
              </div>
            </div>
          </div>
          
{#          <div class="filter-group">#}
{#            <label>Training Dataset</label>#}
{#            <div class="filter-dropdown" id="trainingDatasetFilter">#}
{#              <input type="text" placeholder="Select training dataset..." class="filter-input">#}
{#              <div class="dropdown-content hidden"></div>#}
{#            </div>#}
{#          </div>#}
          
          <div class="filter-group">
            <label>Model Family</label>
            <div class="filter-dropdown" id="modelFamilyFilter">
              <input type="text" placeholder="Select model family..." class="filter-input">
              <div class="dropdown-content hidden"></div>
            </div>
          </div>
          
          <div class="filter-group">
            <div class="filter-header">
              <label>Parameter Count (M)</label>
              <div class="range-values">
                <input type="number" class="range-input-min" id="paramCountMin" min="0" max="100" value="0">
                <span class="range-separator">-</span>
                <input type="number" class="range-input-max" id="paramCountMax" min="0" max="100" value="100">
                <span class="range-unit">M</span>
              </div>
            </div>
            <div class="range-filter dual-handle">
              <div class="slider-container" data-min="0" data-max="100">
                <div class="slider-track"></div>
                <div class="slider-range"></div>
                <div class="slider-handle handle-min" data-value="0"></div>
                <div class="slider-handle handle-max" data-value="100"></div>
              </div>
            </div>
          </div>
          
          <div class="filter-group">
            <div class="filter-header">
              <label>Model Size (MB)</label>
              <div class="range-values">
                <input type="number" class="range-input-min" id="modelSizeMin" min="0" max="1000" value="0">
                <span class="range-separator">-</span>
                <input type="number" class="range-input-max" id="modelSizeMax" min="0" max="1000" value="1000">
                <span class="range-unit">MB</span>
              </div>
            </div>
            <div class="range-filter dual-handle">
              <div class="slider-container" data-min="0" data-max="1000">
                <div class="slider-track"></div>
                <div class="slider-range"></div>
                <div class="slider-handle handle-min" data-value="0"></div>
                <div class="slider-handle handle-max" data-value="1000"></div>
              </div>
            </div>
          </div>
          
{#          <div class="filter-group">#}
{#            <label>Task Specialization</label>#}
{#            <div class="filter-dropdown" id="taskSpecFilter">#}
{#              <input type="text" placeholder="Select specialization..." class="filter-input">#}
{#              <div class="dropdown-content hidden"></div>#}
{#            </div>#}
{#          </div>#}
        </div>
        
        <!-- Right column: Benchmark Properties -->
        <div class="filter-column benchmark-metadata-column">
          <div class="filter-column-header">
            <h4>Benchmark Properties</h4>
          </div>  
          
          <!-- Public Data Only -->
          <div class="filter-group">
              <label class="checkbox-label">
                <input type="checkbox" id="publicDataFilter">
                <span>Publicly Available Data Only</span>
              </label>
          </div>
          
          <!-- Benchmark Data Section -->
          <div class="metadata-section">
            <div class="filter-group checkbox-group">
              <label>Brain Region</label>
              <div class="checkbox-container" id="regionFilter">
                <label class="checkbox-label">
                  <input type="checkbox" value="V1" class="region-checkbox">
                  <span>V1</span>
                </label>
                <label class="checkbox-label">
                  <input type="checkbox" value="V2" class="region-checkbox">
                  <span>V2</span>
                </label>
                <label class="checkbox-label">
                  <input type="checkbox" value="V4" class="region-checkbox">
                  <span>V4</span>
                </label>
                <label class="checkbox-label">
                  <input type="checkbox" value="IT" class="region-checkbox">
                  <span>IT</span>
                </label>
              </div>
            </div>
            
            <div class="filter-group checkbox-group">
              <label>Species</label>
              <div class="checkbox-container" id="speciesFilter">
                <label class="checkbox-label">
                  <input type="checkbox" value="human" class="species-checkbox">
                  <span>Human</span>
                </label>
                <label class="checkbox-label">
                  <input type="checkbox" value="primate" class="species-checkbox">
                  <span>Simian</span>
                </label>
              </div>
            </div>
            
            <div class="filter-group checkbox-group">
              <label>Task</label>
              <div class="checkbox-container" id="taskFilter">
                <!-- Will be populated dynamically -->
              </div>
            </div>
          </div>
          
          <!-- Benchmark Stimuli Section -->
          <div class="metadata-section">
            <div class="filter-group">
              <div class="filter-header">
                <label>Number of Stimuli</label>
                <div class="range-values">
                  <input type="number" class="range-input-min" id="stimuliCountMin" min="0" max="1000" value="0">
                  <span class="range-separator">-</span>
                  <input type="number" class="range-input-max" id="stimuliCountMax" min="0" max="1000" value="1000">
                </div>
              </div>
              <div class="range-filter dual-handle">
                <div class="slider-container" data-min="0" data-max="1000">
                  <div class="slider-track"></div>
                  <div class="slider-range"></div>
                  <div class="slider-handle handle-min" data-value="0"></div>
                  <div class="slider-handle handle-max" data-value="1000"></div>
                </div>
              </div>
            </div>
          </div>
        </div>
      </div>
      
      <!-- Action buttons -->
      <div class="filter-actions">
        <button id="toggleLayoutBtn" class="btn-secondary">
          <span class="toggle-text">Sidebar Mode</span>
        </button>
        <button id="resetAllFiltersBtn" class="btn-primary">Reset All Filters</button>
      </div>

    </div>
  </div>

  <script src="https://code.jquery.com/jquery-3.7.1.min.js"></script>

  {# 1) Load AG-Grid UMD bundle #}
  <script
    src="https://cdn.jsdelivr.net/npm/ag-grid-community@33.2.4/dist/ag-grid-community.min.js">
  </script>

  {# 2) Load tooltip component JS #}
  <script src="{% static 'benchmarks/js/components/tooltip.js' %}"></script>

  {# 3) Load your grid-wrapper JS (where you define initializeGrid) #}
  <script src="{% static 'benchmarks/js/ag-grid-leaderboard.js' %}"></script>

  {# 4) Kick it off once the DOM is ready #}
  <script>
  document.addEventListener('DOMContentLoaded', function() {
    console.log('DOM loaded, starting initialization...');
    
    try {
      // Parse data from Django
      let rowData, columnDefs, benchmarkGroups, benchmarkTree, filterOptions;
      
      try {
        rowData = JSON.parse('{{ row_data|escapejs }}');
        columnDefs = JSON.parse('{{ column_defs|escapejs }}');
        benchmarkGroups = JSON.parse('{{ benchmark_groups|escapejs }}');
        benchmarkTree = JSON.parse('{{ benchmark_tree|escapejs }}');
        filterOptions = JSON.parse('{{ filter_options|escapejs }}');
        benchmarkMetadata = JSON.parse('{{ benchmark_metadata|escapejs }}');
        benchmarkIds = JSON.parse('{{ benchmark_ids|escapejs }}');
        console.log('All data loaded successfully, filter options:', filterOptions);
      } catch (e) {
        console.error('Error parsing data:', e);
        return; // Stop if data parsing fails
      }
      
      // Make data globally available
      window.benchmarkTree = benchmarkTree;
      window.originalRowData = rowData;
      window.filterOptions = filterOptions;
      window.benchmarkMetadata = benchmarkMetadata;
      window.benchmarkIds = benchmarkIds;
      const ranges = filterOptions?.parameter_ranges || {};
      if (ranges.max_param_count) {
        document.getElementById('paramCountMin').max = ranges.max_param_count;
        document.getElementById('paramCountMax').max = ranges.max_param_count;
        document.getElementById('paramCountMax').value = ranges.max_param_count;
      }
      if (ranges.max_model_size) {
        document.getElementById('modelSizeMin').max = ranges.max_model_size;
        document.getElementById('modelSizeMax').max = ranges.max_model_size;
        document.getElementById('modelSizeMax').value = ranges.max_model_size;
      }
      if (ranges.max_stimuli_count) {
        document.getElementById('stimuliCountMin').max = ranges.max_stimuli_count;
        document.getElementById('stimuliCountMax').max = ranges.max_stimuli_count;
        document.getElementById('stimuliCountMax').value = ranges.max_stimuli_count;
      }
      
      // Initialize grid
      if (typeof initializeGrid === 'function') {
        console.log('🏗️ Initializing grid...');
        initializeGrid(rowData, columnDefs, benchmarkGroups);
      }
      
      // Setup UI elements - DECLARE THESE ONLY ONCE
      const panel = document.getElementById('advancedFiltersPanel');
      const treeContainer = document.getElementById('benchmarkFilterPanel');
      const container = document.querySelector('.leaderboard-container');
      const advancedFilterBtn = document.getElementById('advancedFilterBtn');
      const layoutToggleBtn = document.getElementById('toggleLayoutBtn');
      
      // Render benchmark tree
      if (typeof renderBenchmarkTree === 'function') {
        renderBenchmarkTree(treeContainer, benchmarkTree);
      }
      
      if (typeof populateFilterDropdowns === 'function') {
        populateFilterDropdowns(filterOptions);
      }
      
      if (typeof setupDropdownHandlers === 'function') {
        setupDropdownHandlers();
      }
      
      if (typeof setupBenchmarkCheckboxes === 'function') {
        setupBenchmarkCheckboxes(filterOptions);
      }
      
      setTimeout(() => {
        initializeDualHandleSliders();
      }, 100);
      
      // Initialize benchmark filters from URL or use defaults
      setTimeout(() => {
        const urlParams = new URLSearchParams(window.location.search);
        const hasExplicitBenchmarks = urlParams.has('benchmark_regions') ||
                                       urlParams.has('benchmark_species') ||
                                       urlParams.has('benchmark_tasks') ||
                                       urlParams.has('public_data_only') ||
                                       urlParams.has('excluded_benchmarks');
      
        // Parse URL filters first (this will set checkbox states if URL params exist)
        if (typeof parseURLFilters === 'function') {
          parseURLFilters();
        }
        
        // If no explicit benchmark filters in URL, use default (include all benchmarks)
        // No special exclusions - all benchmarks are selected by default
        
        // Always rebuild exclusion set based on current checkbox states
        window.filteredOutBenchmarks = new Set();
        const allCheckboxes = document.querySelectorAll('#benchmarkFilterPanel input[type="checkbox"]');
        allCheckboxes.forEach(cb => {
          if (!cb.checked) {
            window.filteredOutBenchmarks.add(cb.value);
          }
        });
      
        console.log('Excluded benchmarks after initialization:', [...window.filteredOutBenchmarks]);
      }, 200);
      
      // Setup filter action buttons
      const applyBtn = document.getElementById('applyFiltersBtn');
      const resetBtn = document.getElementById('resetAllFiltersBtn');
      
      // Remove apply button listener since we're removing the button
      
      if (resetBtn && typeof resetAllFilters === 'function') {
        resetBtn.addEventListener('click', () => {
          resetAllFilters();
        });
      }
      
      // Setup the reset benchmarks link
      setTimeout(() => {
        const resetLink = document.getElementById('resetBenchmarksLink');
        if (resetLink) {
          resetLink.addEventListener('click', (e) => {
            e.preventDefault();
            
            // Check all checkboxes (include all benchmarks by default)
            const allCheckboxes = document.querySelectorAll('#benchmarkFilterPanel input[type="checkbox"]');
            allCheckboxes.forEach(cb => {
              cb.checked = true;  // Check everything including engineering
            });
            
            // Rebuild the exclusion set
            window.filteredOutBenchmarks = new Set();
            allCheckboxes.forEach(cb => {
              if (!cb.checked) {
                window.filteredOutBenchmarks.add(cb.value);
              }
            });
            
            // Trigger update
            if (typeof applyCombinedFilters === 'function') {
              applyCombinedFilters();
            }
          });
        }
        
        // Setup the copy bibtex button
        const copyBibtexBtn = document.getElementById('copyBibtexBtn');
        if (copyBibtexBtn) {
          copyBibtexBtn.addEventListener('click', (e) => {
            e.preventDefault();
            if (typeof copyBibtexToClipboard === 'function') {
              copyBibtexToClipboard();
            }
          });
        }
      }, 300);
      
      // Enhanced layout toggle functionality
      // Track the panel visibility state separately from layout mode
      let isPanelVisible = false;
      
      // Check for saved preference and set initial state
      const savedLayout = localStorage.getItem('leaderboardLayout');
      if (savedLayout === 'sidebar') {
        container.classList.add('sidebar-mode');
        panel.classList.add('hidden'); // Start hidden even in sidebar mode
        panel.style.display = ''; // Don't force display
        isPanelVisible = false; // Start with panel hidden
        updateToggleButton('sidebar');
      } else {
        // Default state: horizontal mode with panel hidden
        container.classList.remove('sidebar-mode');
        panel.classList.add('hidden');
        panel.style.display = '';
        isPanelVisible = false;
        updateToggleButton('horizontal');
      }
      
      // Function to update toggle button text and icon
      function updateToggleButton(mode) {
        const toggleText = layoutToggleBtn?.querySelector('.toggle-text');
        
        if ( toggleText) {
          if (mode === 'sidebar') {
            toggleText.textContent = 'Full Width Mode';
          } else {
            toggleText.textContent = 'Sidebar Mode';
          }
        }
      }
      
      // Function to position panel correctly
      function positionPanel(mode) {
        if (mode === 'horizontal') {
          // In horizontal mode, move panel after breadcrumb (before grid)
          const breadcrumb = document.querySelector('.leaderboard-breadcrumb');
          if (breadcrumb && breadcrumb.nextSibling !== panel) {
            breadcrumb.insertAdjacentElement('afterend', panel);
          }
        } else {
          // In sidebar mode, move panel to end (for grid layout)
          if (container.lastElementChild !== panel) {
            container.appendChild(panel);
          }
        }
      }
      
      // Set initial position
      positionPanel(savedLayout === 'sidebar' ? 'sidebar' : 'horizontal');
      
      layoutToggleBtn?.addEventListener('click', () => {
        const isSidebar = container.classList.toggle('sidebar-mode');
        
        if (isSidebar) {
          // Switching TO sidebar mode
          positionPanel('sidebar');
          panel.classList.remove('hidden');
          panel.style.display = 'block';
          isPanelVisible = true;
          updateToggleButton('sidebar');
          localStorage.setItem('leaderboardLayout', 'sidebar');
          container.classList.remove('filters-hidden');
        } else {
          // Switching TO horizontal mode
          positionPanel('horizontal');
          // Keep panel visible when switching modes
          panel.classList.remove('hidden');
          panel.style.display = 'block';
          isPanelVisible = true;
          updateToggleButton('horizontal');
          localStorage.setItem('leaderboardLayout', 'horizontal');
          container.classList.remove('filters-hidden');
        }
      });
      
      // Advanced filter button - setup SINGLE event listener
      if (advancedFilterBtn) {
        // Clone and replace to remove any existing listeners
        const newAdvancedFilterBtn = advancedFilterBtn.cloneNode(true);
        advancedFilterBtn.parentNode.replaceChild(newAdvancedFilterBtn, advancedFilterBtn);
        
        newAdvancedFilterBtn.addEventListener('click', (e) => {
          e.preventDefault();
          e.stopPropagation(); // Stop event bubbling
          console.log('Advanced filter button clicked, sidebar mode:', container.classList.contains('sidebar-mode'));
          
          if (!container.classList.contains('sidebar-mode')) {
            // In horizontal mode, toggle the panel
            isPanelVisible = !isPanelVisible;
            if (isPanelVisible) {
              // Force show the panel
              panel.classList.remove('hidden');
              panel.style.display = 'block';
              panel.style.visibility = 'visible';
              panel.style.opacity = '1';
              
              // Remove the debug styling
              panel.style.border = '';
              panel.style.zIndex = '';
              
              // Double-check it's visible
              setTimeout(() => {
                const computedStyle = window.getComputedStyle(panel);
                console.log('After showing - display:', computedStyle.display);
                console.log('After showing - visibility:', computedStyle.visibility);
                console.log('After showing - opacity:', computedStyle.opacity);
                console.log('Panel offsetHeight:', panel.offsetHeight);
              }, 10);
            } else {
              panel.classList.add('hidden');
              panel.style.display = '';
              panel.style.visibility = '';
              panel.style.opacity = '';
            }
            console.log('Panel visibility toggled to:', isPanelVisible);
            console.log('Panel classes after:', panel.className);
          } else {
            // In sidebar mode, also toggle visibility
            isPanelVisible = !isPanelVisible;
            if (isPanelVisible) {
              panel.classList.remove('hidden');
              panel.style.display = 'block';
              container.classList.remove('filters-hidden');
            } else {
              panel.classList.add('hidden');
              panel.style.display = '';
              container.classList.add('filters-hidden');
            }
          }
        });
      }
      
      // Call parseURLFilters one more time to ensure filters are applied after all setup
      // MOVED TO A LONGER DELAY to avoid conflicts
      setTimeout(() => {
        if (typeof parseURLFilters === 'function') {
          console.log('Calling parseURLFilters...');
          parseURLFilters();
          // After parseURLFilters, check if panel state is still correct
          if (!container.classList.contains('sidebar-mode') && !isPanelVisible) {
            panel.classList.add('hidden');
            console.log('Re-hiding panel after parseURLFilters');
          }
        }
      }, 500); // Increased delay
      
    } catch (error) {
      console.error('💥 Error during initialization:', error);
    }
  });
  </script>
{% endblock %}<|MERGE_RESOLUTION|>--- conflicted
+++ resolved
@@ -16,14 +16,9 @@
       <!-- banner & icon… -->
     </div>
     
-<<<<<<< HEAD
-    <div id="leaderboardSearchWrapper" style="display: flex; gap: 10px; align-items: center;">
-      <input type="text" id="modelSearchInput" placeholder="Search for model or submitter..." />
-
-=======
+
     <div id="leaderboardSearchWrapper">
       <input type="text" id="modelSearchInput" placeholder="Search models... (try: 'resnet OR vit', 'NOT alexnet')" />
->>>>>>> e2096561
       <button id="advancedFilterBtn">
         <span class="filter-icon">🔍</span>
         <span class="text-wrapper">Advanced Filters</span>
