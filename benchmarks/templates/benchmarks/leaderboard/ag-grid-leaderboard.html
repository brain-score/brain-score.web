{% extends 'benchmarks/components/app-view.html' %}
{% load static %}

{% block table_library_dependencies %}
  <link rel="stylesheet"
        href="https://cdn.jsdelivr.net/npm/ag-grid-community@33.2.4/styles/ag-grid.css">
  <link rel="stylesheet"
        href="https://cdn.jsdelivr.net/npm/ag-grid-community@33.2.4/styles/ag-theme-alpine.css">
  <link rel="stylesheet" href="{% static 'benchmarks/css/leaderboard/leaderboard.sass' %}">
{% endblock %}

{# Override main_content to remove column constraints #}
{% block main_content %}
  <div class="leaderboard-container">
    <div class="leaderboard-header">
      <!-- banner & icon… -->
    </div>
    
    <div id="leaderboardSearchWrapper">
<<<<<<< HEAD
      <input type="text" id="modelSearchInput" placeholder="Search for model or submitter..." />
      <button id="tutorialBtn" class="btn-secondary">
        <span class="tutorial-icon">📚</span>
        <span class="text-wrapper">Tutorial</span>
      </button>
=======
      <input type="text" id="modelSearchInput" placeholder="Search models... (try: 'resnet OR vit', 'NOT alexnet')" />
>>>>>>> 3a8918a9
      <button id="advancedFilterBtn">
        <span class="filter-icon">🔍</span>
        <span class="text-wrapper">Advanced Filters</span>
      </button>
    </div>
    
    <div class="leaderboard-breadcrumb"></div>
    
    <div id="leaderboardGrid"
         class="ag-theme-alpine"
         style="width:100%;height:1500px;overflow-x:auto;">
    </div>
    
    <div id="advancedFiltersPanel" class="advanced-filters hidden">
      <div class="filters-container">
        <!-- Left column: Benchmark filters -->
        <div class="filter-column benchmark-column">
          <div class="filter-column-header">
            <h4>Included Benchmarks</h4>
            <div class="header-actions">
              <button id="copyBibtexBtn" class="btn-icon" title="Copy BibTeX citations for selected benchmarks">
                📖
              </button>
              <a href="#" id="resetBenchmarksLink" class="reset-link">Reset</a>
            </div>
          </div>
          <div id="benchmarkFilterPanel"></div>
        </div>
        
        <!-- Middle column: Model Properties -->
        <div class="filter-column">
          <div class="filter-column-header">
            <h4>Model Properties</h4>
          </div>
          
          <div class="filter-group">
            <label>Architecture</label>
            <div class="filter-dropdown" id="architectureFilter">
              <input type="text" placeholder="Select architecture..." class="filter-input">
              <div class="dropdown-content hidden">
                <!-- Options will be populated dynamically -->
              </div>
            </div>
          </div>
          
{#          <div class="filter-group">#}
{#            <label>Training Dataset</label>#}
{#            <div class="filter-dropdown" id="trainingDatasetFilter">#}
{#              <input type="text" placeholder="Select training dataset..." class="filter-input">#}
{#              <div class="dropdown-content hidden"></div>#}
{#            </div>#}
{#          </div>#}
          
          <div class="filter-group">
            <label>Model Family</label>
            <div class="filter-dropdown" id="modelFamilyFilter">
              <input type="text" placeholder="Select model family..." class="filter-input">
              <div class="dropdown-content hidden"></div>
            </div>
          </div>
          
          <div class="filter-group">
            <div class="filter-header">
              <label>Parameter Count (M)</label>
              <div class="range-values">
                <input type="number" class="range-input-min" id="paramCountMin" min="0" max="100" value="0">
                <span class="range-separator">-</span>
                <input type="number" class="range-input-max" id="paramCountMax" min="0" max="100" value="100">
                <span class="range-unit">M</span>
              </div>
            </div>
            <div class="range-filter dual-handle">
              <div class="slider-container" data-min="0" data-max="100">
                <div class="slider-track"></div>
                <div class="slider-range"></div>
                <div class="slider-handle handle-min" data-value="0"></div>
                <div class="slider-handle handle-max" data-value="100"></div>
              </div>
            </div>
          </div>
          
          <div class="filter-group">
            <div class="filter-header">
              <label>Model Size (MB)</label>
              <div class="range-values">
                <input type="number" class="range-input-min" id="modelSizeMin" min="0" max="1000" value="0">
                <span class="range-separator">-</span>
                <input type="number" class="range-input-max" id="modelSizeMax" min="0" max="1000" value="1000">
                <span class="range-unit">MB</span>
              </div>
            </div>
            <div class="range-filter dual-handle">
              <div class="slider-container" data-min="0" data-max="1000">
                <div class="slider-track"></div>
                <div class="slider-range"></div>
                <div class="slider-handle handle-min" data-value="0"></div>
                <div class="slider-handle handle-max" data-value="1000"></div>
              </div>
            </div>
          </div>
          
{#          <div class="filter-group">#}
{#            <label>Task Specialization</label>#}
{#            <div class="filter-dropdown" id="taskSpecFilter">#}
{#              <input type="text" placeholder="Select specialization..." class="filter-input">#}
{#              <div class="dropdown-content hidden"></div>#}
{#            </div>#}
{#          </div>#}
        </div>
        
        <!-- Right column: Benchmark Properties -->
        <div class="filter-column benchmark-metadata-column">
          <div class="filter-column-header">
            <h4>Benchmark Properties</h4>
          </div>  
          
          <!-- Public Data Only -->
          <div class="filter-group">
              <label class="checkbox-label">
                <input type="checkbox" id="publicDataFilter">
                <span>Publicly Available Data Only</span>
              </label>
          </div>
          
          <!-- Benchmark Data Section -->
          <div class="metadata-section">
            <div class="filter-group checkbox-group">
              <label>Brain Region</label>
              <div class="checkbox-container" id="regionFilter">
                <label class="checkbox-label">
                  <input type="checkbox" value="V1" class="region-checkbox">
                  <span>V1</span>
                </label>
                <label class="checkbox-label">
                  <input type="checkbox" value="V2" class="region-checkbox">
                  <span>V2</span>
                </label>
                <label class="checkbox-label">
                  <input type="checkbox" value="V4" class="region-checkbox">
                  <span>V4</span>
                </label>
                <label class="checkbox-label">
                  <input type="checkbox" value="IT" class="region-checkbox">
                  <span>IT</span>
                </label>
              </div>
            </div>
            
            <div class="filter-group checkbox-group">
              <label>Species</label>
              <div class="checkbox-container" id="speciesFilter">
                <label class="checkbox-label">
                  <input type="checkbox" value="human" class="species-checkbox">
                  <span>Human</span>
                </label>
                <label class="checkbox-label">
                  <input type="checkbox" value="primate" class="species-checkbox">
                  <span>Simian</span>
                </label>
              </div>
            </div>
            
            <div class="filter-group checkbox-group">
              <label>Task</label>
              <div class="checkbox-container" id="taskFilter">
                <!-- Will be populated dynamically -->
              </div>
            </div>
          </div>
          
          <!-- Benchmark Stimuli Section -->
          <div class="metadata-section">
            <div class="filter-group">
              <div class="filter-header">
                <label>Number of Stimuli</label>
                <div class="range-values">
                  <input type="number" class="range-input-min" id="stimuliCountMin" min="0" max="1000" value="0">
                  <span class="range-separator">-</span>
                  <input type="number" class="range-input-max" id="stimuliCountMax" min="0" max="1000" value="1000">
                </div>
              </div>
              <div class="range-filter dual-handle">
                <div class="slider-container" data-min="0" data-max="1000">
                  <div class="slider-track"></div>
                  <div class="slider-range"></div>
                  <div class="slider-handle handle-min" data-value="0"></div>
                  <div class="slider-handle handle-max" data-value="1000"></div>
                </div>
              </div>
            </div>
          </div>
        </div>
      </div>
      
      <!-- Action buttons -->
      <div class="filter-actions">
        <button id="toggleLayoutBtn" class="btn-secondary">
          <span class="toggle-text">Sidebar Mode</span>
        </button>
        <button id="resetAllFiltersBtn" class="btn-primary">Reset All Filters</button>
      </div>

    </div>
  </div>

  <script src="https://code.jquery.com/jquery-3.7.1.min.js"></script>

  {# 1) Load AG-Grid UMD bundle #}
  <script
    src="https://cdn.jsdelivr.net/npm/ag-grid-community@33.2.4/dist/ag-grid-community.min.js">
  </script>

  {# 2) Load your grid-wrapper JS (where you define initializeGrid) #}
  <script src="{% static 'benchmarks/js/ag-grid-leaderboard.js' %}"></script>

  {# 3) Load Driver.js for tutorial functionality #}
R  <script src="https://cdn.jsdelivr.net/npm/driver.js@latest/dist/driver.js.iife.js"></script>
  <link rel="stylesheet" href="https://cdn.jsdelivr.net/npm/driver.js@latest/dist/driver.css"/>
  <script src="{% static 'benchmarks/js/tour-driver/tour-driver.js' %}"></script>
  <script src="{% static 'benchmarks/js/tour-driver/tour-state-manager.js' %}"></script>
  <script src="{% static 'benchmarks/js/tour-driver/tour-config-loader.js' %}"></script>
  {# Load tour configurations in dependency order #}
  <script src="{% static 'benchmarks/js/tour-configs/tour-helpers.js' %}"></script>
  <script src="{% static 'benchmarks/js/tour-configs/basic-tour-steps.js' %}"></script>
  <script src="{% static 'benchmarks/js/tour-configs/interactive-tour-steps.js' %}"></script>
  <script src="{% static 'benchmarks/js/leaderboard-tour.js' %}"></script>

  {# 4) Kick it off once the DOM is ready #}
  <script>
  document.addEventListener('DOMContentLoaded', function() {
    console.log('DOM loaded, starting initialization...');
    
    try {
      // Parse data from Django
      let rowData, columnDefs, benchmarkGroups, benchmarkTree, filterOptions;
      
      try {
        rowData = JSON.parse('{{ row_data|escapejs }}');
        columnDefs = JSON.parse('{{ column_defs|escapejs }}');
        benchmarkGroups = JSON.parse('{{ benchmark_groups|escapejs }}');
        benchmarkTree = JSON.parse('{{ benchmark_tree|escapejs }}');
        filterOptions = JSON.parse('{{ filter_options|escapejs }}');
        benchmarkMetadata = JSON.parse('{{ benchmark_metadata|escapejs }}');
        console.log('All data loaded successfully, filter options:', filterOptions);
      } catch (e) {
        console.error('Error parsing data:', e);
        return; // Stop if data parsing fails
      }
      
      // Make data globally available
      window.benchmarkTree = benchmarkTree;
      window.originalRowData = rowData;
      window.filterOptions = filterOptions;
      const ranges = filterOptions?.parameter_ranges || {};
      if (ranges.max_param_count) {
        document.getElementById('paramCountMin').max = ranges.max_param_count;
        document.getElementById('paramCountMax').max = ranges.max_param_count;
        document.getElementById('paramCountMax').value = ranges.max_param_count;
      }
      if (ranges.max_model_size) {
        document.getElementById('modelSizeMin').max = ranges.max_model_size;
        document.getElementById('modelSizeMax').max = ranges.max_model_size;
        document.getElementById('modelSizeMax').value = ranges.max_model_size;
      }
      if (ranges.max_stimuli_count) {
        document.getElementById('stimuliCountMin').max = ranges.max_stimuli_count;
        document.getElementById('stimuliCountMax').max = ranges.max_stimuli_count;
        document.getElementById('stimuliCountMax').value = ranges.max_stimuli_count;
      }
      window.benchmarkMetadata = benchmarkMetadata;
      
      // Initialize grid
      if (typeof initializeGrid === 'function') {
        console.log('🏗️ Initializing grid...');
        initializeGrid(rowData, columnDefs, benchmarkGroups);
      }
      
      // Setup UI elements - DECLARE THESE ONLY ONCE
      const panel = document.getElementById('advancedFiltersPanel');
      const treeContainer = document.getElementById('benchmarkFilterPanel');
      const container = document.querySelector('.leaderboard-container');
      const advancedFilterBtn = document.getElementById('advancedFilterBtn');
      const layoutToggleBtn = document.getElementById('toggleLayoutBtn');
      
      // Render benchmark tree
      if (typeof renderBenchmarkTree === 'function') {
        renderBenchmarkTree(treeContainer, benchmarkTree);
      }
      
      if (typeof populateFilterDropdowns === 'function') {
        populateFilterDropdowns(filterOptions);
      }
      
      if (typeof setupDropdownHandlers === 'function') {
        setupDropdownHandlers();
      }
      
      if (typeof setupBenchmarkCheckboxes === 'function') {
        setupBenchmarkCheckboxes(filterOptions);
      }
      
      setTimeout(() => {
        initializeDualHandleSliders();
      }, 100);
      
      // Initialize benchmark filters from URL or use defaults
      setTimeout(() => {
        const urlParams = new URLSearchParams(window.location.search);
        const hasExplicitBenchmarks = urlParams.has('benchmark_regions') ||
                                       urlParams.has('benchmark_species') ||
                                       urlParams.has('benchmark_tasks') ||
                                       urlParams.has('public_data_only') ||
                                       urlParams.has('excluded_benchmarks');
      
        // Parse URL filters first (this will set checkbox states if URL params exist)
        if (typeof parseURLFilters === 'function') {
          parseURLFilters();
        }
        
        // If no explicit benchmark filters in URL, apply default (exclude engineering)
        if (!hasExplicitBenchmarks) {
          const engineeringCheckbox = document.querySelector('input[value="engineering_vision_v0"]');
          if (engineeringCheckbox) {
            engineeringCheckbox.checked = false;
      
            const engineeringNode = engineeringCheckbox.closest('.benchmark-node');
            if (engineeringNode) {
              const childCheckboxes = engineeringNode.querySelectorAll('input[type="checkbox"]');
              childCheckboxes.forEach(cb => cb.checked = false);
            }
          }
        }
        
        // Always rebuild exclusion set based on current checkbox states
        window.filteredOutBenchmarks = new Set();
        const allCheckboxes = document.querySelectorAll('#benchmarkFilterPanel input[type="checkbox"]');
        allCheckboxes.forEach(cb => {
          if (!cb.checked) {
            window.filteredOutBenchmarks.add(cb.value);
          }
        });
      
        console.log('Excluded benchmarks after initialization:', [...window.filteredOutBenchmarks]);
      }, 200);
      
      // Setup filter action buttons
      const applyBtn = document.getElementById('applyFiltersBtn');
      const resetBtn = document.getElementById('resetAllFiltersBtn');
      
      // Remove apply button listener since we're removing the button
      
      if (resetBtn && typeof resetAllFilters === 'function') {
        resetBtn.addEventListener('click', () => {
          resetAllFilters();
        });
      }
      
      // Setup the reset benchmarks link
      setTimeout(() => {
        const resetLink = document.getElementById('resetBenchmarksLink');
        if (resetLink) {
          resetLink.addEventListener('click', (e) => {
            e.preventDefault();
            
            // First, check all checkboxes
            const allCheckboxes = document.querySelectorAll('#benchmarkFilterPanel input[type="checkbox"]');
            allCheckboxes.forEach(cb => {
              cb.checked = true;  // Check everything first
            });
            
            // Then, uncheck engineering and ALL its children
            const engineeringCheckbox = document.querySelector('input[value="engineering_vision_v0"]');
            if (engineeringCheckbox) {
              engineeringCheckbox.checked = false;
              
              // Find the engineering node and uncheck all children recursively
              const engineeringNode = engineeringCheckbox.closest('.benchmark-node');
              if (engineeringNode) {
                const childCheckboxes = engineeringNode.querySelectorAll('input[type="checkbox"]');
                childCheckboxes.forEach(cb => {
                  cb.checked = false;
                });
              }
            }
            
            // Rebuild the exclusion set
            window.filteredOutBenchmarks = new Set();
            allCheckboxes.forEach(cb => {
              if (!cb.checked) {
                window.filteredOutBenchmarks.add(cb.value);
              }
            });
            
            // Trigger update
            if (typeof applyCombinedFilters === 'function') {
              applyCombinedFilters();
            }
          });
        }
        
        // Setup the copy bibtex button
        const copyBibtexBtn = document.getElementById('copyBibtexBtn');
        if (copyBibtexBtn) {
          copyBibtexBtn.addEventListener('click', (e) => {
            e.preventDefault();
            if (typeof copyBibtexToClipboard === 'function') {
              copyBibtexToClipboard();
            }
          });
        }
      }, 300);
      
      // Enhanced layout toggle functionality
      // Track the panel visibility state separately from layout mode
      let isPanelVisible = false;
      
      // Check for saved preference and set initial state
      const savedLayout = localStorage.getItem('leaderboardLayout');
      if (savedLayout === 'sidebar') {
        container.classList.add('sidebar-mode');
        panel.classList.add('hidden'); // Start hidden even in sidebar mode
        panel.style.display = ''; // Don't force display
        isPanelVisible = false; // Start with panel hidden
        updateToggleButton('sidebar');
      } else {
        // Default state: horizontal mode with panel hidden
        container.classList.remove('sidebar-mode');
        panel.classList.add('hidden');
        panel.style.display = '';
        isPanelVisible = false;
        updateToggleButton('horizontal');
      }
      
      // Function to update toggle button text and icon
      function updateToggleButton(mode) {
        const toggleText = layoutToggleBtn?.querySelector('.toggle-text');
        
        if ( toggleText) {
          if (mode === 'sidebar') {
            toggleText.textContent = 'Full Width Mode';
          } else {
            toggleText.textContent = 'Sidebar Mode';
          }
        }
      }
      
      // Function to position panel correctly
      function positionPanel(mode) {
        if (mode === 'horizontal') {
          // In horizontal mode, move panel after breadcrumb (before grid)
          const breadcrumb = document.querySelector('.leaderboard-breadcrumb');
          if (breadcrumb && breadcrumb.nextSibling !== panel) {
            breadcrumb.insertAdjacentElement('afterend', panel);
          }
        } else {
          // In sidebar mode, move panel to end (for grid layout)
          if (container.lastElementChild !== panel) {
            container.appendChild(panel);
          }
        }
      }
      
      // Set initial position
      positionPanel(savedLayout === 'sidebar' ? 'sidebar' : 'horizontal');
      
      layoutToggleBtn?.addEventListener('click', () => {
        const isSidebar = container.classList.toggle('sidebar-mode');
        
        if (isSidebar) {
          // Switching TO sidebar mode
          positionPanel('sidebar');
          panel.classList.remove('hidden');
          panel.style.display = 'block';
          isPanelVisible = true;
          updateToggleButton('sidebar');
          localStorage.setItem('leaderboardLayout', 'sidebar');
          container.classList.remove('filters-hidden');
        } else {
          // Switching TO horizontal mode
          positionPanel('horizontal');
          // Keep panel visible when switching modes
          panel.classList.remove('hidden');
          panel.style.display = 'block';
          isPanelVisible = true;
          updateToggleButton('horizontal');
          localStorage.setItem('leaderboardLayout', 'horizontal');
          container.classList.remove('filters-hidden');
        }
      });
      
      // Advanced filter button - setup SINGLE event listener
      if (advancedFilterBtn) {
        // Clone and replace to remove any existing listeners
        const newAdvancedFilterBtn = advancedFilterBtn.cloneNode(true);
        advancedFilterBtn.parentNode.replaceChild(newAdvancedFilterBtn, advancedFilterBtn);
        
        newAdvancedFilterBtn.addEventListener('click', (e) => {
          e.preventDefault();
          e.stopPropagation(); // Stop event bubbling
          console.log('Advanced filter button clicked, sidebar mode:', container.classList.contains('sidebar-mode'));
          
          if (!container.classList.contains('sidebar-mode')) {
            // In horizontal mode, toggle the panel
            isPanelVisible = !isPanelVisible;
            if (isPanelVisible) {
              // Force show the panel
              panel.classList.remove('hidden');
              panel.style.display = 'block';
              panel.style.visibility = 'visible';
              panel.style.opacity = '1';
              
              // Remove the debug styling
              panel.style.border = '';
              panel.style.zIndex = '';
              
              // Double-check it's visible
              setTimeout(() => {
                const computedStyle = window.getComputedStyle(panel);
                console.log('After showing - display:', computedStyle.display);
                console.log('After showing - visibility:', computedStyle.visibility);
                console.log('After showing - opacity:', computedStyle.opacity);
                console.log('Panel offsetHeight:', panel.offsetHeight);
              }, 10);
            } else {
              panel.classList.add('hidden');
              panel.style.display = '';
              panel.style.visibility = '';
              panel.style.opacity = '';
            }
            console.log('Panel visibility toggled to:', isPanelVisible);
            console.log('Panel classes after:', panel.className);
          } else {
            // In sidebar mode, also toggle visibility
            isPanelVisible = !isPanelVisible;
            if (isPanelVisible) {
              panel.classList.remove('hidden');
              panel.style.display = 'block';
              container.classList.remove('filters-hidden');
            } else {
              panel.classList.add('hidden');
              panel.style.display = '';
              container.classList.add('filters-hidden');
            }
          }
        });
      }
      
      // Call parseURLFilters one more time to ensure filters are applied after all setup
      // MOVED TO A LONGER DELAY to avoid conflicts
      setTimeout(() => {
        if (typeof parseURLFilters === 'function') {
          console.log('Calling parseURLFilters...');
          parseURLFilters();
          // After parseURLFilters, check if panel state is still correct
          if (!container.classList.contains('sidebar-mode') && !isPanelVisible) {
            panel.classList.add('hidden');
            console.log('Re-hiding panel after parseURLFilters');
          }
        }
      }, 500); // Increased delay
      
    } catch (error) {
      console.error('💥 Error during initialization:', error);
    }
  });
  </script>
{% endblock %}<|MERGE_RESOLUTION|>--- conflicted
+++ resolved
@@ -17,15 +17,11 @@
     </div>
     
     <div id="leaderboardSearchWrapper">
-<<<<<<< HEAD
-      <input type="text" id="modelSearchInput" placeholder="Search for model or submitter..." />
+      <input type="text" id="modelSearchInput" placeholder="Search models... (try: 'resnet OR vit', 'NOT alexnet')" />
       <button id="tutorialBtn" class="btn-secondary">
         <span class="tutorial-icon">📚</span>
         <span class="text-wrapper">Tutorial</span>
       </button>
-=======
-      <input type="text" id="modelSearchInput" placeholder="Search models... (try: 'resnet OR vit', 'NOT alexnet')" />
->>>>>>> 3a8918a9
       <button id="advancedFilterBtn">
         <span class="filter-icon">🔍</span>
         <span class="text-wrapper">Advanced Filters</span>
