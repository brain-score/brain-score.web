{% extends 'benchmarks/components/app-view.html' %}
{% load static %}

{% block table_library_dependencies %}
  <link rel="stylesheet"
        href="https://cdn.jsdelivr.net/npm/ag-grid-community@33.2.4/styles/ag-grid.css">
  <link rel="stylesheet"
        href="https://cdn.jsdelivr.net/npm/ag-grid-community@33.2.4/styles/ag-theme-alpine.css">
  <link rel="stylesheet" href="{% static 'benchmarks/css/leaderboard/leaderboard.sass' %}">
{% endblock %}

{# Override main_content to remove column constraints #}
{% block main_content %}
  <div class="leaderboard-container">
    <div class="leaderboard-header">
      <!-- banner & icon… -->
    </div>
    
    <div id="leaderboardSearchWrapper">
<<<<<<< HEAD
      <input type="text" id="modelSearchInput" placeholder="Search for model or submitter..." />
      <button id="tutorialBtn" class="btn-secondary">
        <span class="tutorial-icon">📚</span>
        <span class="text-wrapper">Tutorial</span>
      </button>
=======
      <input type="text" id="modelSearchInput" placeholder="Search models... (try: 'resnet OR vit', 'NOT alexnet')" />
>>>>>>> e2096561
      <button id="advancedFilterBtn">
        <span class="filter-icon">🔍</span>
        <span class="text-wrapper">Advanced Filters</span>
      </button>
    </div>
    
    <div class="leaderboard-breadcrumb"></div>
    
    <div id="leaderboardGrid"
         class="ag-theme-alpine"
         style="width:100%;height:1500px;overflow-x:auto;">
    </div>
    
    <div id="advancedFiltersPanel" class="advanced-filters hidden">
      <div class="filters-container">
        <!-- Left column: Benchmark filters -->
        <div class="filter-column benchmark-column">
          <div class="filter-column-header">
            <h4>Included Benchmarks</h4>
            <div class="header-actions">
              <button id="copyBibtexBtn" class="btn-icon" title="Copy BibTeX citations for selected benchmarks">
                📖
              </button>
              <a href="#" id="resetBenchmarksLink" class="reset-link">Reset</a>
            </div>
          </div>
          <div id="benchmarkFilterPanel"></div>
        </div>
        
        <!-- Middle column: Model Properties -->
        <div class="filter-column">
          <div class="filter-column-header">
            <h4>Model Properties</h4>
          </div>
          
          <div class="filter-group">
            <label>Architecture</label>
            <div class="filter-dropdown" id="architectureFilter">
              <input type="text" placeholder="Select architecture..." class="filter-input">
              <div class="dropdown-content hidden">
                <!-- Options will be populated dynamically -->
              </div>
            </div>
          </div>
          
{#          <div class="filter-group">#}
{#            <label>Training Dataset</label>#}
{#            <div class="filter-dropdown" id="trainingDatasetFilter">#}
{#              <input type="text" placeholder="Select training dataset..." class="filter-input">#}
{#              <div class="dropdown-content hidden"></div>#}
{#            </div>#}
{#          </div>#}
          
          <div class="filter-group">
            <label>Model Family</label>
            <div class="filter-dropdown" id="modelFamilyFilter">
              <input type="text" placeholder="Select model family..." class="filter-input">
              <div class="dropdown-content hidden"></div>
            </div>
          </div>
          
          <div class="filter-group">
            <div class="filter-header">
              <label>Parameter Count (M)</label>
              <div class="range-values">
                <input type="number" class="range-input-min" id="paramCountMin" min="0" max="100" value="0">
                <span class="range-separator">-</span>
                <input type="number" class="range-input-max" id="paramCountMax" min="0" max="100" value="100">
                <span class="range-unit">M</span>
              </div>
            </div>
            <div class="range-filter dual-handle">
              <div class="slider-container" data-min="0" data-max="100">
                <div class="slider-track"></div>
                <div class="slider-range"></div>
                <div class="slider-handle handle-min" data-value="0"></div>
                <div class="slider-handle handle-max" data-value="100"></div>
              </div>
            </div>
          </div>
          
          <div class="filter-group">
            <div class="filter-header">
              <label>Model Size (MB)</label>
              <div class="range-values">
                <input type="number" class="range-input-min" id="modelSizeMin" min="0" max="1000" value="0">
                <span class="range-separator">-</span>
                <input type="number" class="range-input-max" id="modelSizeMax" min="0" max="1000" value="1000">
                <span class="range-unit">MB</span>
              </div>
            </div>
            <div class="range-filter dual-handle">
              <div class="slider-container" data-min="0" data-max="1000">
                <div class="slider-track"></div>
                <div class="slider-range"></div>
                <div class="slider-handle handle-min" data-value="0"></div>
                <div class="slider-handle handle-max" data-value="1000"></div>
              </div>
            </div>
          </div>
          
{#          <div class="filter-group">#}
{#            <label>Task Specialization</label>#}
{#            <div class="filter-dropdown" id="taskSpecFilter">#}
{#              <input type="text" placeholder="Select specialization..." class="filter-input">#}
{#              <div class="dropdown-content hidden"></div>#}
{#            </div>#}
{#          </div>#}
        </div>
        
        <!-- Right column: Benchmark Properties -->
        <div class="filter-column benchmark-metadata-column">
          <div class="filter-column-header">
            <h4>Benchmark Properties</h4>
          </div>  
          
          <!-- Public Data Only -->
          <div class="filter-group">
              <label class="checkbox-label">
                <input type="checkbox" id="publicDataFilter">
                <span>Publicly Available Data Only</span>
              </label>
          </div>
          
          <!-- Benchmark Data Section -->
          <div class="metadata-section">
            <div class="filter-group checkbox-group">
              <label>Brain Region</label>
              <div class="checkbox-container" id="regionFilter">
                <label class="checkbox-label">
                  <input type="checkbox" value="V1" class="region-checkbox">
                  <span>V1</span>
                </label>
                <label class="checkbox-label">
                  <input type="checkbox" value="V2" class="region-checkbox">
                  <span>V2</span>
                </label>
                <label class="checkbox-label">
                  <input type="checkbox" value="V4" class="region-checkbox">
                  <span>V4</span>
                </label>
                <label class="checkbox-label">
                  <input type="checkbox" value="IT" class="region-checkbox">
                  <span>IT</span>
                </label>
              </div>
            </div>
            
            <div class="filter-group checkbox-group">
              <label>Species</label>
              <div class="checkbox-container" id="speciesFilter">
                <label class="checkbox-label">
                  <input type="checkbox" value="human" class="species-checkbox">
                  <span>Human</span>
                </label>
                <label class="checkbox-label">
                  <input type="checkbox" value="primate" class="species-checkbox">
                  <span>Simian</span>
                </label>
              </div>
            </div>
            
            <div class="filter-group checkbox-group">
              <label>Task</label>
              <div class="checkbox-container" id="taskFilter">
                <!-- Will be populated dynamically -->
              </div>
            </div>
          </div>
          
          <!-- Benchmark Stimuli Section -->
          <div class="metadata-section">
            <div class="filter-group">
              <div class="filter-header">
                <label>Number of Stimuli</label>
                <div class="range-values">
                  <input type="number" class="range-input-min" id="stimuliCountMin" min="0" max="1000" value="0">
                  <span class="range-separator">-</span>
                  <input type="number" class="range-input-max" id="stimuliCountMax" min="0" max="1000" value="1000">
                </div>
              </div>
              <div class="range-filter dual-handle">
                <div class="slider-container" data-min="0" data-max="1000">
                  <div class="slider-track"></div>
                  <div class="slider-range"></div>
                  <div class="slider-handle handle-min" data-value="0"></div>
                  <div class="slider-handle handle-max" data-value="1000"></div>
                </div>
              </div>
            </div>
          </div>
        </div>
      </div>
      
      <!-- Action buttons -->
      <div class="filter-actions">
        <button id="toggleLayoutBtn" class="btn-secondary">
          <span class="toggle-text">Sidebar Mode</span>
        </button>
        <button id="resetAllFiltersBtn" class="btn-primary">Reset All Filters</button>
      </div>

    </div>
  </div>

  <script src="https://code.jquery.com/jquery-3.7.1.min.js"></script>

  {# 1) Load AG-Grid UMD bundle #}
  <script
    src="https://cdn.jsdelivr.net/npm/ag-grid-community@33.2.4/dist/ag-grid-community.min.js">
  </script>

  {# 2) Load tooltip component JS #}
  <script src="{% static 'benchmarks/js/components/tooltip.js' %}"></script>

  {# 3) Load your grid-wrapper JS (where you define initializeGrid) #}
  <script src="{% static 'benchmarks/js/ag-grid-leaderboard.js' %}"></script>

<<<<<<< HEAD
  {# 3) Load Driver.js for tutorial functionality #}
R  <script src="https://cdn.jsdelivr.net/npm/driver.js@latest/dist/driver.js.iife.js"></script>
  <link rel="stylesheet" href="https://cdn.jsdelivr.net/npm/driver.js@latest/dist/driver.css"/>
  <script src="{% static 'benchmarks/js/tour-driver/tour-driver.js' %}"></script>
  <script src="{% static 'benchmarks/js/tour-driver/tour-state-manager.js' %}"></script>
  <script src="{% static 'benchmarks/js/tour-driver/tour-config-loader.js' %}"></script>
  {# Load tour configurations in dependency order #}
  <script src="{% static 'benchmarks/js/tour-configs/tour-helpers.js' %}"></script>
  <script src="{% static 'benchmarks/js/tour-configs/basic-tour-steps.js' %}"></script>
  <script src="{% static 'benchmarks/js/tour-configs/interactive-tour-steps.js' %}"></script>
  <script src="{% static 'benchmarks/js/leaderboard-tour.js' %}"></script>

=======
>>>>>>> e2096561
  {# 4) Kick it off once the DOM is ready #}
  <script>
  document.addEventListener('DOMContentLoaded', function() {
    console.log('DOM loaded, starting initialization...');
    
    try {
      // Parse data from Django
      let rowData, columnDefs, benchmarkGroups, benchmarkTree, filterOptions;
      
      try {
        rowData = JSON.parse('{{ row_data|escapejs }}');
        columnDefs = JSON.parse('{{ column_defs|escapejs }}');
        benchmarkGroups = JSON.parse('{{ benchmark_groups|escapejs }}');
        benchmarkTree = JSON.parse('{{ benchmark_tree|escapejs }}');
        filterOptions = JSON.parse('{{ filter_options|escapejs }}');
        benchmarkMetadata = JSON.parse('{{ benchmark_metadata|escapejs }}');
        benchmarkIds = JSON.parse('{{ benchmark_ids|escapejs }}');
        console.log('All data loaded successfully, filter options:', filterOptions);
      } catch (e) {
        console.error('Error parsing data:', e);
        return; // Stop if data parsing fails
      }
      
      // Make data globally available
      window.benchmarkTree = benchmarkTree;
      window.originalRowData = rowData;
      window.filterOptions = filterOptions;
      window.benchmarkMetadata = benchmarkMetadata;
      window.benchmarkIds = benchmarkIds;
      const ranges = filterOptions?.parameter_ranges || {};
      if (ranges.max_param_count) {
        document.getElementById('paramCountMin').max = ranges.max_param_count;
        document.getElementById('paramCountMax').max = ranges.max_param_count;
        document.getElementById('paramCountMax').value = ranges.max_param_count;
      }
      if (ranges.max_model_size) {
        document.getElementById('modelSizeMin').max = ranges.max_model_size;
        document.getElementById('modelSizeMax').max = ranges.max_model_size;
        document.getElementById('modelSizeMax').value = ranges.max_model_size;
      }
      if (ranges.max_stimuli_count) {
        document.getElementById('stimuliCountMin').max = ranges.max_stimuli_count;
        document.getElementById('stimuliCountMax').max = ranges.max_stimuli_count;
        document.getElementById('stimuliCountMax').value = ranges.max_stimuli_count;
      }
      
      // Initialize grid
      if (typeof initializeGrid === 'function') {
        console.log('🏗️ Initializing grid...');
        initializeGrid(rowData, columnDefs, benchmarkGroups);
      }
      
      // Setup UI elements - DECLARE THESE ONLY ONCE
      const panel = document.getElementById('advancedFiltersPanel');
      const treeContainer = document.getElementById('benchmarkFilterPanel');
      const container = document.querySelector('.leaderboard-container');
      const advancedFilterBtn = document.getElementById('advancedFilterBtn');
      const layoutToggleBtn = document.getElementById('toggleLayoutBtn');
      
      // Render benchmark tree
      if (typeof renderBenchmarkTree === 'function') {
        renderBenchmarkTree(treeContainer, benchmarkTree);
      }
      
      if (typeof populateFilterDropdowns === 'function') {
        populateFilterDropdowns(filterOptions);
      }
      
      if (typeof setupDropdownHandlers === 'function') {
        setupDropdownHandlers();
      }
      
      if (typeof setupBenchmarkCheckboxes === 'function') {
        setupBenchmarkCheckboxes(filterOptions);
      }
      
      setTimeout(() => {
        initializeDualHandleSliders();
      }, 100);
      
      // Initialize benchmark filters from URL or use defaults
      setTimeout(() => {
        const urlParams = new URLSearchParams(window.location.search);
        const hasExplicitBenchmarks = urlParams.has('benchmark_regions') ||
                                       urlParams.has('benchmark_species') ||
                                       urlParams.has('benchmark_tasks') ||
                                       urlParams.has('public_data_only') ||
                                       urlParams.has('excluded_benchmarks');
      
        // Parse URL filters first (this will set checkbox states if URL params exist)
        if (typeof parseURLFilters === 'function') {
          parseURLFilters();
        }
        
        // If no explicit benchmark filters in URL, use default (include all benchmarks)
        // No special exclusions - all benchmarks are selected by default
        
        // Always rebuild exclusion set based on current checkbox states
        window.filteredOutBenchmarks = new Set();
        const allCheckboxes = document.querySelectorAll('#benchmarkFilterPanel input[type="checkbox"]');
        allCheckboxes.forEach(cb => {
          if (!cb.checked) {
            window.filteredOutBenchmarks.add(cb.value);
          }
        });
      
        console.log('Excluded benchmarks after initialization:', [...window.filteredOutBenchmarks]);
      }, 200);
      
      // Setup filter action buttons
      const applyBtn = document.getElementById('applyFiltersBtn');
      const resetBtn = document.getElementById('resetAllFiltersBtn');
      
      // Remove apply button listener since we're removing the button
      
      if (resetBtn && typeof resetAllFilters === 'function') {
        resetBtn.addEventListener('click', () => {
          resetAllFilters();
        });
      }
      
      // Setup the reset benchmarks link
      setTimeout(() => {
        const resetLink = document.getElementById('resetBenchmarksLink');
        if (resetLink) {
          resetLink.addEventListener('click', (e) => {
            e.preventDefault();
            
            // Check all checkboxes (include all benchmarks by default)
            const allCheckboxes = document.querySelectorAll('#benchmarkFilterPanel input[type="checkbox"]');
            allCheckboxes.forEach(cb => {
              cb.checked = true;  // Check everything including engineering
            });
            
            // Rebuild the exclusion set
            window.filteredOutBenchmarks = new Set();
            allCheckboxes.forEach(cb => {
              if (!cb.checked) {
                window.filteredOutBenchmarks.add(cb.value);
              }
            });
            
            // Trigger update
            if (typeof applyCombinedFilters === 'function') {
              applyCombinedFilters();
            }
          });
        }
        
        // Setup the copy bibtex button
        const copyBibtexBtn = document.getElementById('copyBibtexBtn');
        if (copyBibtexBtn) {
          copyBibtexBtn.addEventListener('click', (e) => {
            e.preventDefault();
            if (typeof copyBibtexToClipboard === 'function') {
              copyBibtexToClipboard();
            }
          });
        }
      }, 300);
      
      // Enhanced layout toggle functionality
      // Track the panel visibility state separately from layout mode
      let isPanelVisible = false;
      
      // Check for saved preference and set initial state
      const savedLayout = localStorage.getItem('leaderboardLayout');
      if (savedLayout === 'sidebar') {
        container.classList.add('sidebar-mode');
        panel.classList.add('hidden'); // Start hidden even in sidebar mode
        panel.style.display = ''; // Don't force display
        isPanelVisible = false; // Start with panel hidden
        updateToggleButton('sidebar');
      } else {
        // Default state: horizontal mode with panel hidden
        container.classList.remove('sidebar-mode');
        panel.classList.add('hidden');
        panel.style.display = '';
        isPanelVisible = false;
        updateToggleButton('horizontal');
      }
      
      // Function to update toggle button text and icon
      function updateToggleButton(mode) {
        const toggleText = layoutToggleBtn?.querySelector('.toggle-text');
        
        if ( toggleText) {
          if (mode === 'sidebar') {
            toggleText.textContent = 'Full Width Mode';
          } else {
            toggleText.textContent = 'Sidebar Mode';
          }
        }
      }
      
      // Function to position panel correctly
      function positionPanel(mode) {
        if (mode === 'horizontal') {
          // In horizontal mode, move panel after breadcrumb (before grid)
          const breadcrumb = document.querySelector('.leaderboard-breadcrumb');
          if (breadcrumb && breadcrumb.nextSibling !== panel) {
            breadcrumb.insertAdjacentElement('afterend', panel);
          }
        } else {
          // In sidebar mode, move panel to end (for grid layout)
          if (container.lastElementChild !== panel) {
            container.appendChild(panel);
          }
        }
      }
      
      // Set initial position
      positionPanel(savedLayout === 'sidebar' ? 'sidebar' : 'horizontal');
      
      layoutToggleBtn?.addEventListener('click', () => {
        const isSidebar = container.classList.toggle('sidebar-mode');
        
        if (isSidebar) {
          // Switching TO sidebar mode
          positionPanel('sidebar');
          panel.classList.remove('hidden');
          panel.style.display = 'block';
          isPanelVisible = true;
          updateToggleButton('sidebar');
          localStorage.setItem('leaderboardLayout', 'sidebar');
          container.classList.remove('filters-hidden');
        } else {
          // Switching TO horizontal mode
          positionPanel('horizontal');
          // Keep panel visible when switching modes
          panel.classList.remove('hidden');
          panel.style.display = 'block';
          isPanelVisible = true;
          updateToggleButton('horizontal');
          localStorage.setItem('leaderboardLayout', 'horizontal');
          container.classList.remove('filters-hidden');
        }
      });
      
      // Advanced filter button - setup SINGLE event listener
      if (advancedFilterBtn) {
        // Clone and replace to remove any existing listeners
        const newAdvancedFilterBtn = advancedFilterBtn.cloneNode(true);
        advancedFilterBtn.parentNode.replaceChild(newAdvancedFilterBtn, advancedFilterBtn);
        
        newAdvancedFilterBtn.addEventListener('click', (e) => {
          e.preventDefault();
          e.stopPropagation(); // Stop event bubbling
          console.log('Advanced filter button clicked, sidebar mode:', container.classList.contains('sidebar-mode'));
          
          if (!container.classList.contains('sidebar-mode')) {
            // In horizontal mode, toggle the panel
            isPanelVisible = !isPanelVisible;
            if (isPanelVisible) {
              // Force show the panel
              panel.classList.remove('hidden');
              panel.style.display = 'block';
              panel.style.visibility = 'visible';
              panel.style.opacity = '1';
              
              // Remove the debug styling
              panel.style.border = '';
              panel.style.zIndex = '';
              
              // Double-check it's visible
              setTimeout(() => {
                const computedStyle = window.getComputedStyle(panel);
                console.log('After showing - display:', computedStyle.display);
                console.log('After showing - visibility:', computedStyle.visibility);
                console.log('After showing - opacity:', computedStyle.opacity);
                console.log('Panel offsetHeight:', panel.offsetHeight);
              }, 10);
            } else {
              panel.classList.add('hidden');
              panel.style.display = '';
              panel.style.visibility = '';
              panel.style.opacity = '';
            }
            console.log('Panel visibility toggled to:', isPanelVisible);
            console.log('Panel classes after:', panel.className);
          } else {
            // In sidebar mode, also toggle visibility
            isPanelVisible = !isPanelVisible;
            if (isPanelVisible) {
              panel.classList.remove('hidden');
              panel.style.display = 'block';
              container.classList.remove('filters-hidden');
            } else {
              panel.classList.add('hidden');
              panel.style.display = '';
              container.classList.add('filters-hidden');
            }
          }
        });
      }
      
      // Call parseURLFilters one more time to ensure filters are applied after all setup
      // MOVED TO A LONGER DELAY to avoid conflicts
      setTimeout(() => {
        if (typeof parseURLFilters === 'function') {
          console.log('Calling parseURLFilters...');
          parseURLFilters();
          // After parseURLFilters, check if panel state is still correct
          if (!container.classList.contains('sidebar-mode') && !isPanelVisible) {
            panel.classList.add('hidden');
            console.log('Re-hiding panel after parseURLFilters');
          }
        }
      }, 500); // Increased delay
      
    } catch (error) {
      console.error('💥 Error during initialization:', error);
    }
  });
  </script>
{% endblock %}<|MERGE_RESOLUTION|>--- conflicted
+++ resolved
@@ -17,15 +17,7 @@
     </div>
     
     <div id="leaderboardSearchWrapper">
-<<<<<<< HEAD
-      <input type="text" id="modelSearchInput" placeholder="Search for model or submitter..." />
-      <button id="tutorialBtn" class="btn-secondary">
-        <span class="tutorial-icon">📚</span>
-        <span class="text-wrapper">Tutorial</span>
-      </button>
-=======
       <input type="text" id="modelSearchInput" placeholder="Search models... (try: 'resnet OR vit', 'NOT alexnet')" />
->>>>>>> e2096561
       <button id="advancedFilterBtn">
         <span class="filter-icon">🔍</span>
         <span class="text-wrapper">Advanced Filters</span>
@@ -244,22 +236,7 @@
   {# 3) Load your grid-wrapper JS (where you define initializeGrid) #}
   <script src="{% static 'benchmarks/js/ag-grid-leaderboard.js' %}"></script>
 
-<<<<<<< HEAD
-  {# 3) Load Driver.js for tutorial functionality #}
-R  <script src="https://cdn.jsdelivr.net/npm/driver.js@latest/dist/driver.js.iife.js"></script>
-  <link rel="stylesheet" href="https://cdn.jsdelivr.net/npm/driver.js@latest/dist/driver.css"/>
-  <script src="{% static 'benchmarks/js/tour-driver/tour-driver.js' %}"></script>
-  <script src="{% static 'benchmarks/js/tour-driver/tour-state-manager.js' %}"></script>
-  <script src="{% static 'benchmarks/js/tour-driver/tour-config-loader.js' %}"></script>
-  {# Load tour configurations in dependency order #}
-  <script src="{% static 'benchmarks/js/tour-configs/tour-helpers.js' %}"></script>
-  <script src="{% static 'benchmarks/js/tour-configs/basic-tour-steps.js' %}"></script>
-  <script src="{% static 'benchmarks/js/tour-configs/interactive-tour-steps.js' %}"></script>
-  <script src="{% static 'benchmarks/js/leaderboard-tour.js' %}"></script>
-
-=======
->>>>>>> e2096561
-  {# 4) Kick it off once the DOM is ready #}
+  {# 3) Kick it off once the DOM is ready #}
   <script>
   document.addEventListener('DOMContentLoaded', function() {
     console.log('DOM loaded, starting initialization...');
