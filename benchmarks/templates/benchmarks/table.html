--- conflicted
+++ resolved
@@ -3,13 +3,8 @@
 {% if models %}
 <form>
     <table id="leaderboard" class="benchmarks fixed_header" style="margin-top: 120px">
-<<<<<<< HEAD
-        <!-- benchmarks -->
         <! Each of the cells in table/heading have a lot of information of what benchmark they are and who their parent
         is. This allows for QuerySelecting and using some of the filters from index.py>
-=======
-        <! Each of the cells in table/heading have a lot of information of what benchmark they are and who their parent is. This allows for QuerySelecting and using some of the filters from index.py>
->>>>>>> 6fdcc26d
         <thead>
         <tr>
             <th><p><span class="want_to_click">
@@ -23,7 +18,6 @@
                 </strong>
             </span></p></th>
             {% for benchmark in benchmarks %}
-<<<<<<< HEAD
                 <th
                         title="ceiling: {{ benchmark.ceiling }}"
                         data-benchmark="{{ benchmark.identifier }}"
@@ -56,23 +50,6 @@
 
                         {% endif %}
                 </th>
-=======
-            <th title="ceiling: {{ benchmark.ceiling }}" data-benchmark="{{ benchmark.name }}" data-parent="{{ benchmark_parents|get_parent_item:benchmark.name }}" class="rotate" style="display: {{ not_shown_set|in_set:benchmark.name }}"><p>
-                {% if benchmark.parent %}<strong style="padding: 5px; font-size: 26px" class="want_to_click">{{ benchmark_parents|get_initial_characters:benchmark.name }}</strong>
-                    {% if benchmark.name in uniform_parents %}<strong data-benchmark="{{ benchmark.name }}" style="font-size: 10px" class="headerExpand clicker want_to_click"></strong>{% endif %}
-                    <strong class="want_to_click" style="padding: 5px; display: {{ benchmark_parents|in_set_hidden:benchmark.name }}">{{ benchmark.parent }}:</strong>{% endif %}
-                    
-                {% if benchmark.link %}
-                    <a href="{{ benchmark.link }}">{{ benchmark.name }}{%  if benchmark.version %}
-                        <span class="benchmark-version">v{{ benchmark.version }}</span>
-                    {% endif %}
-                    </a></p>
-                {% else %}
-                    <span class="want_to_click">{{ benchmark.name }}</span>
-                {% endif %}
-            </th>
-
->>>>>>> 6fdcc26d
             {% endfor %}
             {% if has_user %}
             <th><p><span style="padding-left: 5px" class="want_to_click"><b>Public</b></span></p></th>
