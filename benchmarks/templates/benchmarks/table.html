{% load static %}

{% if models %}
    {% if has_user %}
        <form>
    {% endif %}
<table id="leaderboard" class="benchmarks fixed_header" style="margin-top: 120px">
    <! Each of the cells in table/heading have a lot of information of what benchmark they are and who their
    parent
    is. This allows for QuerySelecting and using some of the filters from index.py>
    <thead>
    <tr>
        <th><p><span class="want_to_click">
                <strong class="want_to_click" style="padding: 5px">
                    Rank
                </strong>
            </span></p></th>
        <th class="model want_to_click"><p><span class="want_to_click">
                <strong class="want_to_click" style="padding: 5px">
                    Model
                </strong>
            </span></p></th>
        {% for benchmark in benchmarks %}
            <th
                    {% if benchmark.ceiling %}
                        title="ceiling: {{ benchmark.ceiling }}"
                    {% endif %}
                        data-benchmark="{{ benchmark.short_name }}"
                        data-parent="{{ benchmark_parents|get_parent_item:benchmark.identifier }}"
                        class="rotate"
                        style="display:{{ not_shown_set|in_set:benchmark.identifier }}">
                <p>
                    {% if benchmark.benchmark_type.parent %}
                        {# indent, depending on depth #}
                        <span class="want_to_click benchmark_child_indent">
                            {{ benchmark_parents|get_initial_characters:benchmark.identifier }}
                        </span>
                    {% endif %}
                    {% if benchmark.identifier in uniform_parents %}
                        {# expand/contract button #}
                        <strong data-benchmark="{{ benchmark.short_name }}" style="font-size: 10px"
                                class="
                            {% if benchmark.depth == BASE_DEPTH %}
                                headerExpand
                            {% else %}
                                headerContract
                            {% endif %}
                            clicker want_to_click"></strong>
                    {% endif %}

                    {# reference link #}
                    {% if benchmark.benchmark_type.reference and benchmark.benchmark_type.reference.url %}
                        <a href="{{ benchmark.benchmark_type.reference.url }}">
                    {% endif %}
<<<<<<< HEAD
                    {# identifier #}
                    <span
                            class="want_to_click depth_{{ benchmark.depth }}
=======
                    <span data-benchmark="{{ benchmark.short_name }}"
                            class="want_to_click clicker depth_{{ benchmark.depth }}
>>>>>>> e02a55f1
                                   {% if benchmark.version %} instance {% endif %}
                                   {% if benchmark.root_parent == 'average' %} brain_benchmark {% endif %}">
                        {{ benchmark.short_name }}
                    </span>
                    {# version, if present #}
                    {% if benchmark.version %}
                        <span class="benchmark-version">v{{ benchmark.version }}</span>
                    {% endif %}
                    {# number of child benchmarks, ignore roots #}
                    {% if benchmark.identifier in uniform_parents and benchmark.short_name != 'average' %}
                        <span class="benchmark-count">{{ benchmark.children|length }}
                            benchmark{% if benchmark.children|length != 1 %}s{% endif %}</span>
                    {% endif %}
                    {% if benchmark.benchmark_type.reference and benchmark.benchmark_type.reference.url %}
                        </a>
                    {% endif %}
                </p></th>
        {% endfor %}
        {% if has_user %}
            <th><p><span class="want_to_click"><b>Public</b></span></p></th>
        {% endif %}
    </tr>
    </thead>
    <!-- models -->
    <tbody>
    {% for model in models %}
        <tr>
            <td class="score_cell"><strong>{{ model.rank }}</strong></td>
            <td class="model">
                <a target="_blank" rel="noopener noreferrer" href="{{ model.reference_link }}">
                    {{ model.identifier }}
                </a>
                <br>
                <em>
                    {{ model.reference_identifier }}
                </em>
            </td>
            {% for score_row in model.scores %}
                <td title="{{ score_row.benchmark }} unceiled: {{ score_row.score_raw }}"
                    data-benchmark="{{ score_row.benchmark }}"
                    data-parent="{{ benchmark_parents|get_parent_item:score_row.benchmark }}"
                    class="score_cell displaySquare depth_{{ score_row.benchmark_depth }} clicker"
                    style="{{ score_row.color }}; display: {{ not_shown_set|in_set:score_row.benchmark }} ">{{ score_row.score_ceiled }}</td>
            {% endfor %}
            {% if has_user %}
                <td class="model-public-checkbox">
                    <input type="checkbox" value="{{ model.identifier }}"
                           class="public model-public-checkbox" {{ model|is_public }}>
                </td>
            {% endif %}
        </tr>
    {% endfor %}
    </tbody>
</table>
<div>
    Model scores on brain benchmarks.
    Hover over model name to see layer commitments.
    The more green and bright a cell, the better the model's score.
    Scores are ceiled, hover the benchmark to see ceilings.
</div>
{% if has_user %}
    </form>
{% endif %}
{% else %}
    <p>No data.</p>
{% endif %}<|MERGE_RESOLUTION|>--- conflicted
+++ resolved
@@ -52,14 +52,10 @@
                     {% if benchmark.benchmark_type.reference and benchmark.benchmark_type.reference.url %}
                         <a href="{{ benchmark.benchmark_type.reference.url }}">
                     {% endif %}
-<<<<<<< HEAD
+                    
                     {# identifier #}
-                    <span
-                            class="want_to_click depth_{{ benchmark.depth }}
-=======
                     <span data-benchmark="{{ benchmark.short_name }}"
                             class="want_to_click clicker depth_{{ benchmark.depth }}
->>>>>>> e02a55f1
                                    {% if benchmark.version %} instance {% endif %}
                                    {% if benchmark.root_parent == 'average' %} brain_benchmark {% endif %}">
                         {{ benchmark.short_name }}
