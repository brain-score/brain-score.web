{% load static %}

{% if models %}
    {% if has_user %}
        <form>
    {% endif %}
<table id="leaderboard" class="benchmarks fixed_header" style="margin-top: 120px">
    <! Each of the cells in table/heading have a lot of information of what benchmark they are and who their
    parent
    is. This allows for QuerySelecting and using some of the filters from index.py>
    <thead>
    <tr>
        <th><p><span class="want_to_click">
                <strong class="want_to_click" style="padding: 5px">
                    Rank
                </strong>
            </span></p></th>
        <th class="model want_to_click"><p><span class="want_to_click">
                <strong class="want_to_click" style="padding: 5px">
                    Model
                </strong>
            </span></p></th>
        {% for benchmark in benchmarks %}
            <th
                    {% if benchmark.ceiling %}
                        title="ceiling: {{ benchmark.ceiling }}"
                    {% endif %}
                        data-benchmark="{{ benchmark.short_name }}"
                        data-parent="{{ benchmark_parents|get_parent_item:benchmark.identifier }}"
                        class="rotate"
                        style="display:{{ not_shown_set|in_set:benchmark.identifier }}">
                <p>
                    {% if benchmark.benchmark_type.parent %}
                        {# indent, depending on depth #}
                        <span class="want_to_click benchmark_child_indent">
                            {{ benchmark_parents|get_initial_characters:benchmark.identifier }}
                        </span>
                    {% endif %}
                    {% if benchmark.identifier in uniform_parents %}
                        {# expand/contract button #}
                        <strong data-benchmark="{{ benchmark.short_name }}" style="font-size: 10px"
                                class="
                            {% if benchmark.depth == BASE_DEPTH %}
                                headerExpand
                            {% else %}
                                headerContract
                            {% endif %}
                            clicker want_to_click"></strong>
                    {% endif %}

                    {# reference link #}
                    {% if benchmark.benchmark_type.reference and benchmark.benchmark_type.reference.url %}
                        <a href="{{ benchmark.benchmark_type.reference.url }}">
                    {% endif %}
<<<<<<< HEAD
                    {# identifier #}
                    <span class="want_to_click depth_{{ benchmark.depth }} {% if benchmark.version %} instance {% endif %}">
=======
                    <span
                            class="want_to_click depth_{{ benchmark.depth }}
                                   {% if benchmark.version %} instance {% endif %}
                                   {% if benchmark.root_parent == 'average' %} brain_benchmark {% endif %}">
>>>>>>> 7d6403c6
                        {{ benchmark.short_name }}
                    </span>
                    {# version, if present #}
                    {% if benchmark.version %}
                        <span class="benchmark-version">v{{ benchmark.version }}</span>
                    {% endif %}
                    {# number of child benchmarks, ignore roots #}
                    {% if benchmark.identifier in uniform_parents and benchmark.short_name != 'average' %}
                        <span class="benchmark-count">{{ benchmark.children|length }}
                            benchmark{% if benchmark.children|length != 1 %}s{% endif %}</span>
                    {% endif %}
                    {% if benchmark.benchmark_type.reference and benchmark.benchmark_type.reference.url %}
                        </a>
                    {% endif %}
                </p></th>
        {% endfor %}
        {% if has_user %}
            <th><p><span class="want_to_click"><b>Public</b></span></p></th>
        {% endif %}
    </tr>
    </thead>
    <!-- models -->
    <tbody>
    {% for model in models %}
        <tr>
            <td class="score_cell"><strong>{{ model.rank }}</strong></td>
            <td class="model">
                <a target="_blank" rel="noopener noreferrer" href="{{ model.reference_link }}">
                    {{ model.identifier }}
                </a>
                <br>
                <em>
                    {{ model.reference_identifier }}
                </em>
            </td>
            {% for score_row in model.scores %}
                <td title="{{ score_row.benchmark }} unceiled: {{ score_row.score_raw }}"
                    data-benchmark="{{ score_row.benchmark }}"
                    data-parent="{{ benchmark_parents|get_parent_item:score_row.benchmark }}"
                    class="score_cell displaySquare depth_{{ score_row.benchmark_depth }} clicker"
                    style="{{ score_row.color }}; display: {{ not_shown_set|in_set:score_row.benchmark }} ">{{ score_row.score_ceiled }}</td>
            {% endfor %}
            {% if has_user %}
                <td class="model-public-checkbox">
                    <input type="checkbox" value="{{ model.identifier }}"
                           class="public model-public-checkbox" {{ model|is_public }}>
                </td>
            {% endif %}
        </tr>
    {% endfor %}
    </tbody>
</table>
<div>
    Model scores on brain benchmarks.
    Hover over model name to see layer commitments.
    The more green and bright a cell, the better the model's score.
    Scores are ceiled, hover the benchmark to see ceilings.
</div>
{% if has_user %}
    </form>
{% endif %}
{% else %}
    <p>No data.</p>
{% endif %}<|MERGE_RESOLUTION|>--- conflicted
+++ resolved
@@ -52,15 +52,11 @@
                     {% if benchmark.benchmark_type.reference and benchmark.benchmark_type.reference.url %}
                         <a href="{{ benchmark.benchmark_type.reference.url }}">
                     {% endif %}
-<<<<<<< HEAD
                     {# identifier #}
-                    <span class="want_to_click depth_{{ benchmark.depth }} {% if benchmark.version %} instance {% endif %}">
-=======
                     <span
                             class="want_to_click depth_{{ benchmark.depth }}
                                    {% if benchmark.version %} instance {% endif %}
                                    {% if benchmark.root_parent == 'average' %} brain_benchmark {% endif %}">
->>>>>>> 7d6403c6
                         {{ benchmark.short_name }}
                     </span>
                     {# version, if present #}
