{% load static %}

<a class="brainscore-logo" href="http{% if request.is_secure %}s{% endif %}://{{ request.get_host }}"><img src="{% static "/benchmarks/img/b-w_logo.png" %}" alt="Brain-Score Logo"></a>

<a class="{% if request.path == '/'|add:domain|add:'/' %}selected{% endif %}" href="http{% if request.is_secure %}s{% endif %}://{{ request.get_host }}/{{ domain }}/">
    <img class="menu-icon" src="{% static "benchmarks/img/leaderboard_icon.png" %}" alt="Leaderboard Icon">
    <span>Leaderboard</span>
</a>

<a class="{% if request.path == '/'|add:domain|add:'/compare/' %}selected{% endif %}" href="http{% if request.is_secure %}s{% endif %}://{{ request.get_host }}/{{ domain }}/compare">
    <img class="menu-icon" src="{% static "benchmarks/img/compare_icon.png" %}" alt="Compare Icon">
    <span>Compare</span>
</a>

<<<<<<< HEAD
{% url 'tutorials' as tutorials_url %}
<a class="{% if request.path == tutorials_url %}selected{% endif %}" href="http{% if request.is_secure %}s{% endif %}://{{ request.get_host }}/tutorials">
=======
{% url 'tutorial' as tutorial_url %}
<a class="{% if 'tutorial' in request.path %}selected{% endif %}" href="http{% if request.is_secure %}s{% endif %}://{{ request.get_host }}/tutorial">
>>>>>>> 4d9813ba
    <img class="menu-icon" src="{% static "/benchmarks/img/tutorial_icon.png" %}" alt="Tutorial Icon">
    <span>Tutorials</span>
</a>

{% url 'profile' as profile_url %}
<a class="{% if 'profile' in request.path %}selected{% endif %}" href="http{% if request.is_secure %}s{% endif %}://{{ request.get_host }}/profile/{{ domain }}">
    <img class="menu-icon" src="{% static "/benchmarks/img/profile_icon.png" %}" alt="Profile Icon">
    <span>Profile</span>
</a>

{% url 'community' as community_url %}
<a class="{% if request.path == community_url %}selected{% endif %}" href="http{% if request.is_secure %}s{% endif %}://{{ request.get_host }}/community">
    <img class="menu-icon" src="{% static "/benchmarks/img/community_icon.png" %}" alt="Community Icon">
    <span>Community</span>
</a>

{% url 'faq' as faq_url %}
<!--Attribution Purposes: (LEAVE IN): Icons made by <a href="https://www.flaticon.com/free-icons/help" title="help icons">Help icons created by cahiwak - Flaticon</a>"-->
<a class="{% if request.path == faq_url %}selected{% endif %}" href="http{% if request.is_secure %}s{% endif %}://{{ request.get_host }}/faq">
    <img class="menu-icon" src="{% static "/benchmarks/img/faq.png" %}" alt="FAQ Icon">
    <span>FAQ</span>
</a>

{% url 'comp2024' as comp2024_url %}
<!--Attribution Purposes: (LEAVE IN): Icons made by <a href="https://www.freepik.com" title="Freepik"> Freepik </a> from <a href="https://www.flaticon.com/"-->
<a class="{% if request.path == comp2024_url %}selected{% endif %}" href="http{% if request.is_secure %}s{% endif %}://{{ request.get_host }}/competition2024">
    <img class="menu-icon" src="{% static "/benchmarks/img/competition.png" %}" alt="Comp 24Icon">
    <span>Competition 2024</span>
</a><|MERGE_RESOLUTION|>--- conflicted
+++ resolved
@@ -12,13 +12,8 @@
     <span>Compare</span>
 </a>
 
-<<<<<<< HEAD
 {% url 'tutorials' as tutorials_url %}
 <a class="{% if request.path == tutorials_url %}selected{% endif %}" href="http{% if request.is_secure %}s{% endif %}://{{ request.get_host }}/tutorials">
-=======
-{% url 'tutorial' as tutorial_url %}
-<a class="{% if 'tutorial' in request.path %}selected{% endif %}" href="http{% if request.is_secure %}s{% endif %}://{{ request.get_host }}/tutorial">
->>>>>>> 4d9813ba
     <img class="menu-icon" src="{% static "/benchmarks/img/tutorial_icon.png" %}" alt="Tutorial Icon">
     <span>Tutorials</span>
 </a>
