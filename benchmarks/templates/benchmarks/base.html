--- conflicted
+++ resolved
@@ -94,17 +94,10 @@
     </div>
     <div id="navMenu" class="navbar-menu">
         <div class="navbar-end">
-<<<<<<< HEAD
-            <a class="navbar-item" href="http://www.brain-score.org/#leaderboard">Leaderboard</a>
-            <a class="navbar-item" href="http://www.brain-score.org/#about">About</a>
-            <a class="navbar-item" href="http://www.brain-score.org/#analysis">Compare</a>
-            <a class="navbar-item" href="http://www.brain-score.org/#participate">Participate</a>
-=======
             <a class="navbar-item" href="http://{{ request.get_host }}/#leaderboard">Leaderboard</a>
             <a class="navbar-item" href="http://{{ request.get_host }}/#about">About</a>
             <a class="navbar-item" href="http://{{ request.get_host }}/#analysis">Compare</a>
             <a class="navbar-item" href="http://{{ request.get_host }}/#participate">Participate</a>
->>>>>>> ccdac830
         </div>
     </div>
 </div>
