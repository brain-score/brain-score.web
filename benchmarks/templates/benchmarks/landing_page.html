--- conflicted
+++ resolved
@@ -75,15 +75,10 @@
                  <div class="benefits_card container">
                      <img class="benefit_icon image"  src="{% static "/benchmarks/img/collab_icon.png" %}" />
                      <h3 class="benefits_heading is-size-3-mobile ">Collaborative</h3>
-<<<<<<< HEAD
-                     <p class="benefits_info is-size-5-mobile">Community-wide initiatives & competitions.</p>
-                     <button onclick="location.href='../vision'" type="button" class="button new_design benefit_button is-size-7
-                     is-size-6-widescreen" >Leaderboard</button>
-=======
                      <p class="benefits_info is-size-5-mobile">Join the active and growing Brain-Score community.</p>
                      <button onclick="location.href='../community'" type="button" class="button new_design benefit_button is-size-7
                      is-size-6-widescreen" >Get Involved</button>
->>>>>>> e16b1ffd
+
                  </div>
              </div>
              <div class="column is-one-third">
