--- conflicted
+++ resolved
@@ -44,49 +44,6 @@
 
 {# Right-hand info #}
 {% block info_section %}
-<<<<<<< HEAD
-    {% if submission_details_visible %}
-        <div class="box">
-            <span class='fine_print'>The following information is only visible to you (the model owner):</span><br><br>
-            <span class='information'>Model Name:</span> {{ model.name }}<br>
-            <span class='information'>Submitted By:</span> {{ model.submitter }}<br>
-            <span class='information'>Submitted On:</span> {{ model.timestamp }}<br>
-            <span class='information'>Domain:</span> {{ model.domain }}<br>
-            <br>
-            <span class='information'>Console Log:</span>
-
-            {% if model.submission_id < 302 %}
-                <a class="log_link"
-                   href="http://braintree.mit.edu:8080/job/run_benchmarks/{{ model.jenkins_id }}/consoleText">View
-                    Console Log</a> <br>
-                <span class='fine_print'>
-                    This is an older model, so a parsed (interactive) console log will not be available <br>
-                    until the model is re-run on a new submission. In the meantime, you can still
-                    view a plaintext version with the link provided. <br>
-                </span>
-            {% else %}
-                {% if model.build_status == "successful" or model.build_status == "failure" %}
-                    <a class="log_link"
-                       href="http://braintree.mit.edu:8080/job/run_benchmarks/{{ model.jenkins_id }}/parsed_console/job/run_benchmarks/{{ model.submission_id }}/parsed_console/log.html">View
-                        Console Log</a> <br>
-
-                {% elif model.build_status == "running" %}
-                    <span class='fine_print'><br>
-                        This model's build status is shown as still running; thus, the console log below
-                        <br> will not be interactive until the model is done running. In the meantime, you can still
-                        view a plaintext version <br> with the link provided. <br>
-                    </span>
-                    <a class="log_link"
-                       href="http://braintree.mit.edu:8080/job/run_benchmarks/{{ model.jenkins_id }}/consoleText">View
-                        Console Log</a>
-                    <br><br>
-                {% endif %}
-            {% endif %}
-        </div>
-    {% endif %}
-
-=======
->>>>>>> 86caeec8
     <div class="box">
         <div class="card-content">
             <p class="subtitle is-5">
