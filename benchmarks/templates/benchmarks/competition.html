--- conflicted
+++ resolved
@@ -84,6 +84,10 @@
                 <li>First Prize: <span class='information'>$1,000</span></li>
             </ol>
         </div>
+
+        See the
+        <a target="_blank" href="{% static "benchmarks/official-rules.pdf" %}">official rules</a>
+        for full details.
     </section>
 
     {# stimuli #}
@@ -99,26 +103,12 @@
         </div>
     </section>
 
-<<<<<<< HEAD
     {# workshop #}
     <section id="workshop" class="section container">
         <h2 class="title is-2">Cosyne Workshop</h2>
         We will announce the competition winners at a <a href="https://www.cosyne.org/">COSYNE 2022</a> workshop!
         We encourage submitters to attend the workshop, but this is not a requirement for participation.
     </section>
-=======
-            <div class="card-content">
-                Prize Category 3: <span class="prize-category">Behavior</span>
-                <ol class="prizes">
-                    <li>First Prize: <span class='information'>$1,000</span></li>
-                </ol>
-            </div>
-
-            See the
-            <a target="_blank" href="{% static "benchmarks/official-rules.pdf" %}">official rules</a>
-            for full details.
-        </section>
->>>>>>> 50532629
 
     {# leaderboard #}
     <section id="leaderboard" class="section container tablecenter is-centered">
