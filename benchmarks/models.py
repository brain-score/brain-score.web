from django.contrib.auth.models import AbstractBaseUser
from django.contrib.auth.models import BaseUserManager
from django.contrib.auth.models import PermissionsMixin
from django.db import models
from django.utils.translation import ugettext_lazy as _

class MyUserManager(BaseUserManager):
    """
    A custom user manager to deal with emails as unique identifiers for auth
    instead of usernames. The default that's used is "UserManager"
    """
    def _create_user(self, email, password, **extra_fields):
        """
        Creates and saves a User with the given email and password.
        """
        if not email:
            raise ValueError('The Email must be set')
        email = self.normalize_email(email)
        user = self.model(email=email, **extra_fields)
        user.set_password(password)
        user.save()
        return user

    def create_superuser(self, email, password, **extra_fields):
        extra_fields.setdefault('is_staff', True)
        extra_fields.setdefault('is_superuser', True)
        extra_fields.setdefault('is_active', True)

        if extra_fields.get('is_staff') is not True:
            raise ValueError('Superuser must have is_staff=True.')
        if extra_fields.get('is_superuser') is not True:
            raise ValueError('Superuser must have is_superuser=True.')
        return self._create_user(email, password, **extra_fields)

    def get_by_natural_key(self, username):
        # __iexact is a filter that gives a case-insensitive representation of a field. 
        # Permits mismatched casing for usernames.
        case_insensitive_username_field = '{}__iexact'.format(self.model.USERNAME_FIELD)
        return self.get(**{case_insensitive_username_field: username})


class User(AbstractBaseUser, PermissionsMixin):
    email = models.EmailField(unique=True, null=True)
    is_staff = models.BooleanField(
        _('staff status'),
        default=False,
        help_text=_('Designates whether the user can log into this site.'),
    )
    is_active = models.BooleanField(
        _('active'),
        default=False,
        help_text=_(
            'Designates whether this user should be treated as active.'
            'Unselect this instead of deleting accounts.'
        ),
    )

    USERNAME_FIELD = 'email'
    objects = MyUserManager()

<<<<<<< HEAD
=======
    def __str__(self):
        return self.email

>>>>>>> 94661307
    def get_full_name(self):
        return self.email

    def get_short_name(self):
        return self.email

<<<<<<< HEAD
    def __repr__(self):
        return generic_repr(self)


=======
>>>>>>> 94661307
def generic_repr(obj):
    return obj.__class__.__name__ \
           + "[" + ",".join(f"{field}={value}" for field, value in vars(obj).items()) + "]"


class Benchmark(models.Model):
    name = models.CharField(max_length=200, primary_key=True)
    ceiling = models.FloatField(default=0, null=True)  # null for average "benchmark"
    ceiling_error = models.FloatField(default=0, null=True)
    parent = models.CharField(max_length=200, null=True)
    link = models.CharField(max_length=1000, null=True)
    version = models.IntegerField(null=True)

    def __repr__(self):
        return generic_repr(self)


class Model(models.Model):
    model = models.CharField(max_length=200, primary_key=True)
    owner = models.ForeignKey(User, on_delete=models.PROTECT)
    short_reference = models.CharField(max_length=200)
    link = models.CharField(max_length=200)
    bibtex = models.CharField(max_length=2000)
    user = models.CharField(max_length=200)
    public = models.BooleanField(default=True)

    def __repr__(self):
        return generic_repr(self)


class ModelMeta(models.Model):
    class Meta:
        unique_together = (('model', 'key'),)

    model = models.ForeignKey(Model, on_delete=models.PROTECT)
    key = models.CharField(max_length=200)
    value = models.CharField(max_length=200)

    def __repr__(self):
        return generic_repr(self)


class Submission(models.Model):
    class Status:
        PENDING = 'pending'
        SUBMITTED = 'submitted'
        SUBMISSION_FAILED = 'submission_failed'

    submitter = models.ForeignKey(User, on_delete=models.PROTECT)
    timestamp = models.DateTimeField(auto_now_add=True, blank=True)
    status = models.CharField(max_length=50, null=True)

    def __repr__(self):
        return generic_repr(self)


class Score(models.Model):
    class Meta:
        unique_together = (('model', 'benchmark'),)

    benchmark = models.ForeignKey(Benchmark, on_delete=models.PROTECT)
    model = models.ForeignKey(Model, on_delete=models.PROTECT)
    score_raw = models.FloatField(default=0, null=True)
    score_ceiled = models.FloatField(default=0, null=True)
    error = models.FloatField(default=0, null=True)

    def __repr__(self):
        return generic_repr(self)<|MERGE_RESOLUTION|>--- conflicted
+++ resolved
@@ -58,25 +58,16 @@
     USERNAME_FIELD = 'email'
     objects = MyUserManager()
 
-<<<<<<< HEAD
-=======
-    def __str__(self):
-        return self.email
-
->>>>>>> 94661307
     def get_full_name(self):
         return self.email
 
     def get_short_name(self):
         return self.email
 
-<<<<<<< HEAD
     def __repr__(self):
         return generic_repr(self)
 
 
-=======
->>>>>>> 94661307
 def generic_repr(obj):
     return obj.__class__.__name__ \
            + "[" + ",".join(f"{field}={value}" for field, value in vars(obj).items()) + "]"
