--- conflicted
+++ resolved
@@ -101,7 +101,7 @@
 
 
 class BenchmarkType(models.Model):
-    name = models.CharField(db_column='identifier',max_length=200, primary_key=True)
+    identifier = models.CharField(max_length=200, primary_key=True)
     reference = models.ForeignKey(Reference, on_delete=models.PROTECT, null=True)  # null for parents
     order = models.IntegerField(default=999)
     parent = models.ForeignKey("self", null=True, on_delete=models.PROTECT)  # null: average benchmark has no parent
@@ -141,13 +141,8 @@
 class Submission(models.Model):
     submitter = models.ForeignKey(User, on_delete=models.PROTECT)
     timestamp = models.DateTimeField(auto_now_add=True, blank=True)
-<<<<<<< HEAD
     model_type = models.CharField(max_length=30)
     status = models.CharField(max_length=25)
-=======
-    model_type = models.CharField(max_length=50)
-
->>>>>>> a2aa4c26
     def __repr__(self):
         return generic_repr(self)
 
