from django.contrib.auth.models import AbstractBaseUser
from django.contrib.auth.models import BaseUserManager
from django.contrib.auth.models import PermissionsMixin
from django.db import models
from django.utils.translation import gettext_lazy as _
import json


class UserManager(BaseUserManager):
    """
    A custom user manager to deal with emails as unique identifiers for auth
    instead of usernames. The default that's used is "UserManager"
    """

    def _create_user(self, email, password, **extra_fields):
        """
        Creates and saves a User with the given email and password.
        """
        if not email:
            raise ValueError('The Email must be set')
        email = self.normalize_email(email)
        user = self.model(email=email, **extra_fields)
        user.set_password(password)
        user.save()
        return user

    def create_superuser(self, email, password, **extra_fields):
        extra_fields.setdefault('is_staff', True)
        extra_fields.setdefault('is_superuser', True)
        extra_fields.setdefault('is_active', True)

        if extra_fields.get('is_staff') is not True:
            raise ValueError('Superuser must have is_staff=True.')
        if extra_fields.get('is_superuser') is not True:
            raise ValueError('Superuser must have is_superuser=True.')
        return self._create_user(email, password, **extra_fields)

    def get_by_natural_key(self, username):
        # __iexact is a filter that gives a case-insensitive representation of a field.
        # Permits mismatched casing for usernames.
        case_insensitive_username_field = '{}__iexact'.format(self.model.USERNAME_FIELD)
        return self.get(**{case_insensitive_username_field: username})


class User(AbstractBaseUser, PermissionsMixin):
    email = models.EmailField(unique=True, null=True)
    display_name = models.CharField(max_length=300, null=True)
    is_staff = models.BooleanField(
        _('staff status'),
        default=False,
        help_text=_('Designates whether the user is a staff member.'),
    )
    is_active = models.BooleanField(
        _('active'),
        default=False,
        help_text=_(
            'Designates whether this user should be treated as active.'
            'Unselect this instead of deleting accounts.'
        ),
    )
    is_quota_exempt = models.BooleanField(default=False)  # file upload quota exemption

    USERNAME_FIELD = 'email'
    objects = UserManager()

    def get_full_name(self):
        return self.display_name

    def get_short_name(self):
        return self.display_name

    def natural_key(self):
        return self.email,

    def __repr__(self):
        return generic_repr(self)

    class Meta:
        db_table = 'brainscore_user'


def generic_repr(obj):
    return obj.__class__.__name__ \
           + "[" + ",".join(f"{field}={value}" for field, value in vars(obj).items()) + "]"


class Reference(models.Model):
    author = models.CharField(max_length=300)
    year = models.IntegerField()
    url = models.CharField(max_length=1000, unique=True)
    bibtex = models.TextField()

    def __repr__(self):
        return generic_repr(self)

    class ReferenceManager(models.Manager):
        def get_by_natural_key(self, url):
            return self.get(url=url)

    objects = ReferenceManager()

    class Meta:
        db_table = 'brainscore_reference'


class BenchmarkType(models.Model):
    identifier = models.CharField(max_length=200, primary_key=True)
    domain = models.CharField(max_length=200, default="vision")
    reference = models.ForeignKey(Reference, on_delete=models.PROTECT, null=True)  # null for parents
    order = models.IntegerField(default=999)
    parent = models.ForeignKey("self", null=True, on_delete=models.PROTECT)  # null: average benchmark has no parent
    visible = models.BooleanField(default=False, null=False)
    owner = models.ForeignKey(User, on_delete=models.PROTECT, default=2)  # null for parents

    def __repr__(self):
        return generic_repr(self)

    class Meta:
        db_table = 'brainscore_benchmarktype'


class BenchmarkMeta(models.Model):
    number_of_stimuli = models.IntegerField(null=True)
    number_of_recording_sites = models.IntegerField(null=True)
    recording_sites = models.CharField(max_length=100, null=True)
    behavioral_task = models.CharField(max_length=100, null=True)

    class Meta:
        db_table = 'brainscore_benchmarkmeta'

class BenchmarkStimuliMeta(models.Model):
    num_stimuli = models.IntegerField(null=True, default=None)
    datatype = models.CharField(max_length=100, null=True, default="image")
    stimuli_subtype = models.CharField(max_length=100, null=True, default=None)
    total_size_mb = models.FloatField(null=True, default=None)
    brainscore_link = models.CharField(max_length=200, null=True, default=None)
    extra_notes = models.CharField(max_length=1000, null=True, default=None)

    class Meta:
        db_table = 'brainscore_benchmark_stimuli_meta'


class BenchmarkDataMeta(models.Model):
    benchmark_type = models.CharField(max_length=100, null=True, default=None)
    task = models.CharField(max_length=100, null=True, default=None)
    region = models.CharField(max_length=100, null=True, default=None)
    hemisphere = models.CharField(max_length=100, null=True, default=None)
    num_recording_sites = models.IntegerField(null=True, default=None)
    duration_ms = models.FloatField(null=True, default=None)
    species = models.CharField(max_length=100, null=True, default=None)
    datatype = models.CharField(max_length=100, null=True, default=None)
    num_subjects = models.IntegerField(null=True, default=None)
    pre_processing = models.CharField(max_length=100, null=True, default=None)
    brainscore_link = models.CharField(max_length=200, null=True, default=None)
    extra_notes = models.CharField(max_length=1000, null=True, default=None)
<<<<<<< HEAD
=======
    data_publicly_available = models.BooleanField(default=True, null=False)
>>>>>>> 86caeec8

    class Meta:
        db_table = 'brainscore_benchmark_data_meta'


class BenchmarkMetricMeta(models.Model):
    type = models.CharField(max_length=100, null=True, default=None)
    reference = models.CharField(max_length=100, null=True, default=None)
    public = models.BooleanField(default=False, null=False)
    brainscore_link = models.CharField(max_length=200, null=True, default=None)
    extra_notes = models.CharField(max_length=1000, null=True, default=None)

    class Meta:
        db_table = 'brainscore_benchmark_metric_meta'

class BenchmarkInstance(models.Model):
    benchmark_type = models.ForeignKey(BenchmarkType, on_delete=models.PROTECT)
    version = models.IntegerField()
    ceiling = models.FloatField(default=0, null=True)
    ceiling_error = models.FloatField(null=True)
    meta = models.ForeignKey(BenchmarkMeta, null=True, on_delete=models.PROTECT)
    stimuli_meta = models.OneToOneField(BenchmarkStimuliMeta, null=True, on_delete=models.CASCADE)
    data_meta = models.OneToOneField(BenchmarkDataMeta, null=True, on_delete=models.CASCADE)
    metric_meta = models.OneToOneField(BenchmarkMetricMeta, null=True, on_delete=models.CASCADE)

    def __repr__(self):
        return generic_repr(self)

    def natural_key(self):
        return self.benchmark_type.identifier, self.version

    class BenchmarkInstanceManager(models.Manager):
        def get_by_natural_key(self, identifier, version):
            return self.get(benchmark_type__identifier=identifier, version=version)

    objects = BenchmarkInstanceManager()

    class Meta:
        unique_together = (('benchmark_type', 'version'),)
        db_table = 'brainscore_benchmarkinstance'


class Submission(models.Model):
    class Status:
        PENDING = 'running'
        SUCCESS = 'successful'
        FAILURE = 'failure'

    submitter = models.ForeignKey(User, on_delete=models.PROTECT)
    timestamp = models.DateTimeField(auto_now_add=True, blank=True)
    model_type = models.CharField(max_length=30, default='BaseModel')
    status = models.CharField(max_length=25, default='unknown')

    # equivalent to ID until language changes were added: (ID 6756)
    jenkins_id = models.IntegerField()

    def __repr__(self):
        return generic_repr(self)

    class Meta:
        db_table = 'brainscore_submission'


class Model(models.Model):
    id = models.AutoField(primary_key=True)
    name = models.CharField(max_length=200)
    owner = models.ForeignKey(User, on_delete=models.PROTECT)
    reference = models.ForeignKey(Reference, on_delete=models.PROTECT, null=True)  # null for models without publication
    submission = models.ForeignKey(Submission, on_delete=models.PROTECT, null=True)  # null for self-run models
    visual_degrees = models.IntegerField(null=True)  # null during model creation before querying objec
    public = models.BooleanField(default=False)
    competition = models.CharField(max_length=200, default=None, null=True)
    domain = models.CharField(max_length=200, default="vision")

    def __repr__(self):
        return generic_repr(self)

    def natural_key(self):
        return self.name, self.owner.natural_key()

    class ModelManager(models.Manager):
        def get_by_natural_key(self, name, owner=None):
            kwargs = dict(name=name)
            if owner is not None:  # if owner is passed, explicitly use it to link, otherwise try without
                kwargs['owner__email'] = owner
            return self.get(**kwargs)

    objects = ModelManager()

    class Meta:
        db_table = 'brainscore_model'


class ModelMeta(models.Model):
    model = models.OneToOneField(Model, on_delete=models.CASCADE, primary_key=True)
    architecture = models.CharField(max_length=100, null=True, default=None)
    model_family = models.CharField(max_length=100, null=True, default=None)
    total_parameter_count = models.IntegerField(null=True, default=None)
    trainable_parameter_count = models.IntegerField(null=True, default=None)
    total_layers = models.IntegerField(null=True, default=None)
    trainable_layers = models.IntegerField(null=True, default=None)
    model_size_mb = models.FloatField(null=True, default=None)
    training_dataset = models.CharField(max_length=100, null=True, default=None)
    task_specialization = models.CharField(max_length=100, null=True, default=None)
    brainscore_link = models.CharField(max_length=256, null=True, default=None)
    hugging_face_link = models.CharField(max_length=256, null=True, default=None)
<<<<<<< HEAD
=======
    runnable = models.BooleanField(default=True, null=True)
>>>>>>> 86caeec8
    extra_notes = models.CharField(max_length=1000, null=True, default=None)

    class Meta:
        db_table = 'brainscore_modelmeta'

class Score(models.Model):
    benchmark = models.ForeignKey(BenchmarkInstance, on_delete=models.PROTECT)
    model = models.ForeignKey(Model, on_delete=models.PROTECT)

    score_raw = models.FloatField(default=0, null=True)
    score_ceiled = models.FloatField(default=0, null=True)
    error = models.FloatField(default=0, null=True)
    start_timestamp = models.DateTimeField(blank=True)
    end_timestamp = models.DateTimeField(auto_now_add=True, blank=True, null=True)
    comment = models.CharField(max_length=1000, null=True)

    def __repr__(self):
        return generic_repr(self)

    def natural_key(self):
        return self.benchmark.natural_key(), self.model.natural_key()

    natural_key.dependencies = ['benchmarks.BenchmarkInstance', 'benchmarks.model']

    class Meta:
        db_table = 'brainscore_score'


class MailingList(models.Model):
    email = models.EmailField(max_length=254)

    indexes = [
        models.Index(fields=['email']),
    ]

class JSONBField(models.JSONField):
    """
    Django's standard JSONField tries to decode JSON "strings" into dicts/lists.
    However, in the materialized view creation, JSONB instead of JSON is used.
    Psycopg2 automatically converts JSONB to python dicts/lists.

<<<<<<< HEAD
    JSONField led to a TypeError because it would receive a string instead of
=======
    JSONField will lead to a TypeError because it would receive a string instead of
>>>>>>> 86caeec8
    an already decoded Python object.

    JSONB is also more performant for large datasets (like FinalModelContext)
    """
    def from_db_value(self, value, expression, connection):
        # 1) If DB returned None, just pass it
        if value is None:
            return None

        # 2) If DB gave us dict/list, return as is
        if isinstance(value, (dict, list)):
            return value

        # 3) Otherwise assume it's a JSON string, parse with json.loads
        return json.loads(value)

class FinalBenchmarkContext(models.Model):
    """
    Materialized view for benchmark context.
<<<<<<< HEAD
    Used to provide a similar output as _collect_benchmarks() previously
    used in /views/index.py.
    """
=======

    This view aggregates benchmark information including hierarchy, metadata, and relationships.
    It replaces the previous _collect_benchmarks() functionality from views/index.py.

    Attributes:
        benchmark_type_id (str): Primary key, unique identifier for the benchmark type (e.g., MajajHong2015.IT-pls, Ferguson2024)
        version (int): Version number of the benchmark
        ceiling (str): Ceiling score for the benchmark
        ceiling_error (float, optional): Error margin for the ceiling score
        children (dict, optional): JSON object containing direct child benchmark identifiers (e.g., ["Ferguson2024llh-value_delta", "Ferguson2024round_f-value_delta", ...])
        parent (dict, optional): JSON object with parent benchmark info including:
            - identifier: Parent benchmark identifier (e.g., "behavior_vision")
            - domain: Domain of parent benchmark (e.g., "vision")
            - reference_id: Reference ID (e.g., "null" for parents)
            - order: Display order (e.g., 2)
            - parent_id: Parent's parent ID (e.g., "average_vision")
            - visible: Visibility status (e.g., True)
            - owner_id: Owner's user ID (e.g., 2)
        visible (bool): Whether the benchmark is visible in the UI
        domain (str): Domain of the benchmark (e.g. 'vision')
        benchmark_url (str): Benchmark reference URL
        benchmark_reference_identifier (str): Reference identifier for the benchmark (e.g., "Ferguson et al., 2024")
        benchmark_bibtex (str): BibTeX citation for the benchmark
        depth (int): Depth in the benchmark hierarchy (e.g., 2)
        number_of_all_children (int): Total number of child benchmarks (e.g., 14)
        overall_order (int): Global ordering of the benchmark
        identifier (str): Unique identifier for the benchmark (e.g., identifier + version; "Ferguson2024_v0")
        short_name (str): Display name for the benchmark (e.g., Ferguson2024)
        benchmark_data_meta (dict, optional): JSON object containing benchmark data metadata
        benchmark_metric_meta (dict, optional): JSON object containing benchmark metric metadata
        benchmark_stimuli_meta (dict, optional): JSON object containing benchmark stimuli metadata
    """

>>>>>>> 86caeec8
    benchmark_type_id = models.CharField(max_length=255, primary_key=True)
    version = models.IntegerField()
    ceiling = models.CharField(max_length=32)
    ceiling_error = models.FloatField(null=True, blank=True)
    meta_id = models.IntegerField(null=True, blank=True)
<<<<<<< HEAD
    # Children returns a list of direct children of the benchmark else Null
    children = JSONBField(null=True, blank=True)
    # Parent returns a JSON object with the following keys:
    # identifier, domain, reference_id, order, parent_id, visible, owner_id
=======
    children = JSONBField(null=True, blank=True)
>>>>>>> 86caeec8
    parent = JSONBField(null=True, blank=True)
    visible = models.BooleanField(default=True)
    owner_id = models.IntegerField(null=True, blank=True)
    root_parent = models.CharField(max_length=64)
    domain = models.CharField(max_length=64)
    benchmark_url = models.CharField(max_length=255)
    benchmark_reference_identifier = models.CharField(max_length=255)
    benchmark_bibtex = models.TextField()
    depth = models.IntegerField()
    number_of_all_children = models.IntegerField()
    overall_order = models.IntegerField()
    identifier = models.CharField(max_length=255)
    short_name = models.CharField(max_length=255)
    benchmark_id = models.IntegerField(null=True, blank=True)
<<<<<<< HEAD
=======

>>>>>>> 86caeec8
    # Metadata related fields that returns a JSON object of the above metadata objects. 
    # Columns become keys in the JSON object.
    benchmark_data_meta = JSONBField(null=True, blank=True)
    benchmark_metric_meta = JSONBField(null=True, blank=True)
    benchmark_stimuli_meta = JSONBField(null=True, blank=True)

    class Meta:
        managed = False
        db_table = 'mv_final_benchmark_context'

    @property
    def id(self):
        """Provide an 'id' so that templates using {{ benchmark.id}} still work. Can make chage in db too"""
        return self.benchmark_id

class FinalModelContext(models.Model):
    """
    Materialized view for model context.
<<<<<<< HEAD
    Used to provide a similar output as _collect_models() previously
    used in /views/index.py.
    """
=======

    This view aggregations all model-related information including scores, layers, and metadata.
    It replaces the previously used `_collect_models()` method in /views/index.py.

    Attributes:
        model_id (int): Primary key, unique identifier for the model
        name (str): Name of the model
        reference_identifier (str, optional): Reference identifier for the model's publication
        url (str, optional): URL to model details or repository
        domain (str): Domain of the model (e.g. 'vision')
        visual_degrees (int, optional): Visual degrees used in model evaluation
        rank (int): Model's ranking
        user (dict, optional): JSON object containing user info with keys:
            - id: User ID
            - email: User email
            - is_staff: Staff status
            - is_active: Active status
            - last_login: Last login timestamp
            - display_name: User's display name
            - is_superuser: Superuser status
        owner (dict, optional): JSON object with owner information (same structure as user)
        submitter (dict, optional): JSON object with submitter information (same structure as user)
        build_status (str): Current build status of the model
        layers (dict, optional): JSON object containing layer information for IT, V1, V2, V4
        scores (dict, optional): Nested JSON object containing benchmark scores and metadata with each dictionary containingkeys:
            - best
            - rank
            - color
            - error
            - median
            - comment
            - benchmark (dict): JSON object of appropriate FinalBenchmarkContext
                - id 
                - url
                - meta
                - year
                - depth
                - author
                - bibtex
                - parent
                - ceiling
                - meta_id
                - version
                - children
                - identifier
                - short_name
                - root_parent
                - ceiling_error
                - overall_order
                - benchmark_type_id
                - reference_identifier
                - number_of_all_children
            - score_raw (float)
            - is_complete
            - score_ceiled_raw (float)
            - score_ceiled (string of score_ceiled_raw with three decimal places)
            - visual_degrees
            - versioned_benchmark_identifier
        competition (str, optional): Competition the model is part of
        public (bool): Whether the model is publicly visible
        model_meta (dict, optional): JSON object containing model metadata including (see modelmeta table; attributes become keys)
    """

>>>>>>> 86caeec8
    model_id = models.IntegerField(primary_key=True)
    name = models.CharField(max_length=255)
    reference_identifier = models.CharField(max_length=255, null=True, blank=True)
    url = models.CharField(max_length=512, null=True, blank=True)
<<<<<<< HEAD
    # User returns a JSON object with the following keys:
    # id, email, is_staff, is_active, last_login, display_name, is_superuser
    user = JSONBField(null=True, blank=True)
    user_id = models.IntegerField(null=True, blank=True)
    # Owner returns a JSON object with the same keys as user
    owner = JSONBField(null=True, blank=True)
    public = models.BooleanField()
    competition = models.CharField(max_length=255, null=True, blank=True)
    domain = models.CharField(max_length=64)
    visual_degrees = models.IntegerField(null=True, blank=True)
    # Layers returns a JSON object with the following keys:
    # IT, V1, V2, V4
    layers = JSONBField(null=True, blank=True)
    rank = models.IntegerField()
    # Scores returns a JSON object with all scores for a model with the following keys:
    # Best, rank, color, error, median, comment, benchmark, score_raw, is_complete, score_ceiled (str), visual_degrees, score_ceiled_raw (int), versioned_benchmark_identifier, score_raw, score_ceiled_raw, score_ceiled, error, comment, visual_degrees, color, median, best, rank, is_complete
    # The benchmark key returns a dictionary with the following keys:
    # id, url, meta, year, year, depth, author, bibtex, parent
    # Parent is itself a dictionary with the following keys:
    # order, domain, visible, owner_id, parent_id, identifier, reference_id
    scores = JSONBField(null=True, blank=True)
    build_status = models.CharField(max_length=64)
    # Submitter returns a JSON object with the same keys as user
    submitter = JSONBField(null=True, blank=True)
    submission_id = models.IntegerField(null=True, blank=True)
=======
    domain = models.CharField(max_length=64)
    visual_degrees = models.IntegerField(null=True, blank=True)
    rank = models.IntegerField()
    user = JSONBField(null=True, blank=True) 
    user_id = models.IntegerField(null=True, blank=True)
    owner = JSONBField(null=True, blank=True) 
    submitter = JSONBField(null=True, blank=True) 
    submission_id = models.IntegerField(null=True, blank=True)
    build_status = models.CharField(max_length=64)
>>>>>>> 86caeec8
    jenkins_id = models.IntegerField(null=True, blank=True)
    timestamp = models.DateTimeField(null=True, blank=True)
    primary_model_id = models.IntegerField(null=True, blank=True)
    num_secondary_models = models.IntegerField(null=True, blank=True)
<<<<<<< HEAD
    # Model_meta related fields that returns a JSON object of the above metadata objects. 
    # Columns become keys in the JSON object.
    model_meta = JSONBField(null=True, blank=True)
=======
    layers = JSONBField(null=True, blank=True)  # keys: IT, V1, V2, V4
    scores = JSONBField(null=True, blank=True)
    competition = models.CharField(max_length=255, null=True, blank=True)
    public = models.BooleanField()
    model_meta = JSONBField(null=True, blank=True)

>>>>>>> 86caeec8
    class Meta:
        managed = False
        db_table = 'mv_final_model_context'

    @property
    def id(self):
<<<<<<< HEAD
        """Provide an 'id' so that templates using {{ model.id}} still work. Can make chage in db too"""
=======
        """
        Aliases `model_id` as `id` for compatibility with templates expecting `model.id`.
        """
>>>>>>> 86caeec8
        return self.model_id

# Not currently used but will be needed for leaderboard views to recompute color scales
class BenchmarkMinMax(models.Model):
    benchmark_identifier = models.CharField(max_length=255, primary_key=True)
    bench_id = models.CharField(max_length=255)
    min_score = models.FloatField()
    max_score = models.FloatField()

    class Meta:
        managed = False
<<<<<<< HEAD
        db_table = 'mv_benchmark_minmax'
=======
        db_table = 'mv_benchmark_minmax'
        
class FileUploadTracker(models.Model):
    id = models.AutoField(primary_key=True, serialize=False)
    filename = models.CharField(max_length=1000)
    link = models.CharField(max_length=1000)
    upload_datetime =  models.DateTimeField(auto_now_add=True)
    owner = models.ForeignKey(on_delete=models.PROTECT, to='benchmarks.user')
    plugin_type = models.CharField(max_length=100)
    file_size_bytes = models.BigIntegerField(default=0)
    version_id = models.CharField(max_length=255, null=True)
    domain = models.CharField(max_length=100)

    class Meta:
        db_table = 'brainscore_fileuploadtracker'
>>>>>>> 86caeec8
<|MERGE_RESOLUTION|>--- conflicted
+++ resolved
@@ -153,10 +153,7 @@
     pre_processing = models.CharField(max_length=100, null=True, default=None)
     brainscore_link = models.CharField(max_length=200, null=True, default=None)
     extra_notes = models.CharField(max_length=1000, null=True, default=None)
-<<<<<<< HEAD
-=======
     data_publicly_available = models.BooleanField(default=True, null=False)
->>>>>>> 86caeec8
 
     class Meta:
         db_table = 'brainscore_benchmark_data_meta'
@@ -263,10 +260,7 @@
     task_specialization = models.CharField(max_length=100, null=True, default=None)
     brainscore_link = models.CharField(max_length=256, null=True, default=None)
     hugging_face_link = models.CharField(max_length=256, null=True, default=None)
-<<<<<<< HEAD
-=======
     runnable = models.BooleanField(default=True, null=True)
->>>>>>> 86caeec8
     extra_notes = models.CharField(max_length=1000, null=True, default=None)
 
     class Meta:
@@ -307,12 +301,7 @@
     Django's standard JSONField tries to decode JSON "strings" into dicts/lists.
     However, in the materialized view creation, JSONB instead of JSON is used.
     Psycopg2 automatically converts JSONB to python dicts/lists.
-
-<<<<<<< HEAD
-    JSONField led to a TypeError because it would receive a string instead of
-=======
     JSONField will lead to a TypeError because it would receive a string instead of
->>>>>>> 86caeec8
     an already decoded Python object.
 
     JSONB is also more performant for large datasets (like FinalModelContext)
@@ -332,11 +321,6 @@
 class FinalBenchmarkContext(models.Model):
     """
     Materialized view for benchmark context.
-<<<<<<< HEAD
-    Used to provide a similar output as _collect_benchmarks() previously
-    used in /views/index.py.
-    """
-=======
 
     This view aggregates benchmark information including hierarchy, metadata, and relationships.
     It replaces the previous _collect_benchmarks() functionality from views/index.py.
@@ -369,21 +353,15 @@
         benchmark_metric_meta (dict, optional): JSON object containing benchmark metric metadata
         benchmark_stimuli_meta (dict, optional): JSON object containing benchmark stimuli metadata
     """
-
->>>>>>> 86caeec8
     benchmark_type_id = models.CharField(max_length=255, primary_key=True)
     version = models.IntegerField()
     ceiling = models.CharField(max_length=32)
     ceiling_error = models.FloatField(null=True, blank=True)
     meta_id = models.IntegerField(null=True, blank=True)
-<<<<<<< HEAD
     # Children returns a list of direct children of the benchmark else Null
     children = JSONBField(null=True, blank=True)
     # Parent returns a JSON object with the following keys:
     # identifier, domain, reference_id, order, parent_id, visible, owner_id
-=======
-    children = JSONBField(null=True, blank=True)
->>>>>>> 86caeec8
     parent = JSONBField(null=True, blank=True)
     visible = models.BooleanField(default=True)
     owner_id = models.IntegerField(null=True, blank=True)
@@ -398,10 +376,6 @@
     identifier = models.CharField(max_length=255)
     short_name = models.CharField(max_length=255)
     benchmark_id = models.IntegerField(null=True, blank=True)
-<<<<<<< HEAD
-=======
-
->>>>>>> 86caeec8
     # Metadata related fields that returns a JSON object of the above metadata objects. 
     # Columns become keys in the JSON object.
     benchmark_data_meta = JSONBField(null=True, blank=True)
@@ -420,11 +394,6 @@
 class FinalModelContext(models.Model):
     """
     Materialized view for model context.
-<<<<<<< HEAD
-    Used to provide a similar output as _collect_models() previously
-    used in /views/index.py.
-    """
-=======
 
     This view aggregations all model-related information including scores, layers, and metadata.
     It replaces the previously used `_collect_models()` method in /views/index.py.
@@ -487,13 +456,11 @@
         public (bool): Whether the model is publicly visible
         model_meta (dict, optional): JSON object containing model metadata including (see modelmeta table; attributes become keys)
     """
-
->>>>>>> 86caeec8
+    
     model_id = models.IntegerField(primary_key=True)
     name = models.CharField(max_length=255)
     reference_identifier = models.CharField(max_length=255, null=True, blank=True)
     url = models.CharField(max_length=512, null=True, blank=True)
-<<<<<<< HEAD
     # User returns a JSON object with the following keys:
     # id, email, is_staff, is_active, last_login, display_name, is_superuser
     user = JSONBField(null=True, blank=True)
@@ -519,46 +486,22 @@
     # Submitter returns a JSON object with the same keys as user
     submitter = JSONBField(null=True, blank=True)
     submission_id = models.IntegerField(null=True, blank=True)
-=======
-    domain = models.CharField(max_length=64)
-    visual_degrees = models.IntegerField(null=True, blank=True)
-    rank = models.IntegerField()
-    user = JSONBField(null=True, blank=True) 
-    user_id = models.IntegerField(null=True, blank=True)
-    owner = JSONBField(null=True, blank=True) 
-    submitter = JSONBField(null=True, blank=True) 
-    submission_id = models.IntegerField(null=True, blank=True)
-    build_status = models.CharField(max_length=64)
->>>>>>> 86caeec8
     jenkins_id = models.IntegerField(null=True, blank=True)
     timestamp = models.DateTimeField(null=True, blank=True)
     primary_model_id = models.IntegerField(null=True, blank=True)
     num_secondary_models = models.IntegerField(null=True, blank=True)
-<<<<<<< HEAD
     # Model_meta related fields that returns a JSON object of the above metadata objects. 
     # Columns become keys in the JSON object.
     model_meta = JSONBField(null=True, blank=True)
-=======
-    layers = JSONBField(null=True, blank=True)  # keys: IT, V1, V2, V4
-    scores = JSONBField(null=True, blank=True)
-    competition = models.CharField(max_length=255, null=True, blank=True)
-    public = models.BooleanField()
-    model_meta = JSONBField(null=True, blank=True)
-
->>>>>>> 86caeec8
     class Meta:
         managed = False
         db_table = 'mv_final_model_context'
 
     @property
     def id(self):
-<<<<<<< HEAD
-        """Provide an 'id' so that templates using {{ model.id}} still work. Can make chage in db too"""
-=======
         """
         Aliases `model_id` as `id` for compatibility with templates expecting `model.id`.
         """
->>>>>>> 86caeec8
         return self.model_id
 
 # Not currently used but will be needed for leaderboard views to recompute color scales
@@ -570,9 +513,6 @@
 
     class Meta:
         managed = False
-<<<<<<< HEAD
-        db_table = 'mv_benchmark_minmax'
-=======
         db_table = 'mv_benchmark_minmax'
         
 class FileUploadTracker(models.Model):
@@ -588,4 +528,3 @@
 
     class Meta:
         db_table = 'brainscore_fileuploadtracker'
->>>>>>> 86caeec8
