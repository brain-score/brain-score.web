--- conflicted
+++ resolved
@@ -258,10 +258,7 @@
     task_specialization = models.CharField(max_length=100, null=True, default=None)
     brainscore_link = models.CharField(max_length=256, null=True, default=None)
     hugging_face_link = models.CharField(max_length=256, null=True, default=None)
-<<<<<<< HEAD
-=======
     runnable = models.BooleanField(default=None, null=True)
->>>>>>> fce7cf2d
     extra_notes = models.CharField(max_length=1000, null=True, default=None)
 
     class Meta:
@@ -303,11 +300,7 @@
     However, in the materialized view creation, JSONB instead of JSON is used.
     Psycopg2 automatically converts JSONB to python dicts/lists.
 
-<<<<<<< HEAD
-    JSONField led to a TypeError because it would receive a string instead of
-=======
     JSONField will lead to a TypeError because it would receive a string instead of
->>>>>>> fce7cf2d
     an already decoded Python object.
 
     JSONB is also more performant for large datasets (like FinalModelContext)
@@ -359,10 +352,7 @@
         benchmark_metric_meta (dict, optional): JSON object containing benchmark metric metadata
         benchmark_stimuli_meta (dict, optional): JSON object containing benchmark stimuli metadata
     """
-<<<<<<< HEAD
-=======
-
->>>>>>> fce7cf2d
+
     benchmark_type_id = models.CharField(max_length=255, primary_key=True)
     version = models.IntegerField()
     ceiling = models.CharField(max_length=32)
@@ -384,11 +374,7 @@
     short_name = models.CharField(max_length=255)
     benchmark_id = models.IntegerField(null=True, blank=True)
 
-<<<<<<< HEAD
-    # Metadata related fields that returns a JSON object of the above metadata objects.
-=======
     # Metadata related fields that returns a JSON object of the above metadata objects. 
->>>>>>> fce7cf2d
     # Columns become keys in the JSON object.
     benchmark_data_meta = JSONBField(null=True, blank=True)
     benchmark_metric_meta = JSONBField(null=True, blank=True)
@@ -431,22 +417,14 @@
         build_status (str): Current build status of the model
         layers (dict, optional): JSON object containing layer information for IT, V1, V2, V4
         scores (dict, optional): Nested JSON object containing benchmark scores and metadata with each dictionary containingkeys:
-<<<<<<< HEAD
-            - best:
-=======
             - best
->>>>>>> fce7cf2d
             - rank
             - color
             - error
             - median
             - comment
             - benchmark (dict): JSON object of appropriate FinalBenchmarkContext
-<<<<<<< HEAD
-                - id
-=======
                 - id 
->>>>>>> fce7cf2d
                 - url
                 - meta
                 - year
@@ -484,17 +462,10 @@
     domain = models.CharField(max_length=64)
     visual_degrees = models.IntegerField(null=True, blank=True)
     rank = models.IntegerField()
-<<<<<<< HEAD
-    user = JSONBField(null=True, blank=True)
-    user_id = models.IntegerField(null=True, blank=True)
-    owner = JSONBField(null=True, blank=True)
-    submitter = JSONBField(null=True, blank=True)
-=======
     user = JSONBField(null=True, blank=True) 
     user_id = models.IntegerField(null=True, blank=True)
     owner = JSONBField(null=True, blank=True) 
     submitter = JSONBField(null=True, blank=True) 
->>>>>>> fce7cf2d
     submission_id = models.IntegerField(null=True, blank=True)
     build_status = models.CharField(max_length=64)
     jenkins_id = models.IntegerField(null=True, blank=True)
@@ -527,9 +498,8 @@
 
     class Meta:
         managed = False
-<<<<<<< HEAD
         db_table = 'mv_benchmark_minmax'
-
+        
 class FileUploadTracker(models.Model):
     id = models.AutoField(primary_key=True, serialize=False)
     filename = models.CharField(max_length=1000, null=True)
@@ -543,6 +513,3 @@
 
     class Meta:
         db_table = 'brainscore_fileuploadtracker'
-=======
-        db_table = 'mv_benchmark_minmax'
->>>>>>> fce7cf2d
