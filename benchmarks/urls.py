<<<<<<< HEAD
from functools import partial

from django.urls import path

from .views import (index, user, model, benchmark, compare, community, explore,
                    competition2022, competition2024, release2_0)
=======
import functools

from django.conf import settings
from django.urls import path

from .views import index, user, model, competition2022, competition2024, compare, community, release2_0, brain_model, \
    content_utils
>>>>>>> 6916d1a8

# all currently supported Brain-Score domains:
supported_domains = ["vision", "language"]

non_domain_urls = [
    # landing
    path('', user.LandingPage.as_view(), name='landing_page'),
    path('/', user.LandingPage.as_view(), name='landing_page'),

    # global pages
    path('explore', partial(explore.view, domain="vision"), name='explore'),
    path('compare', partial(compare.view, domain="vision"), name='compare'),
    path('sponsors/', user.Sponsors.as_view(), name='sponsors'),
    path('faq/', user.Faq.as_view(), name='faq'),
    path('community', partial(community.view), name='community'),
    path('community/join/slack', community.JoinSlack.as_view(), name="join_slack"),
    path('community/join/mailing-list', community.JoinMailingList.as_view(), name="join_mailing_list"),
    path('unsubscribe', partial(community.Unsubscribe.as_view()), name='unsubscribe'),

    # user
    path('signup/', user.Signup.as_view(), name='signup'),
    path('profile/logout/', user.Logout.as_view(), name='logout'),
    path('activate/<str:uidb64>/<str:token>', user.Activate.as_view(), name=f'activate'),
    path('display-name/', user.DisplayName.as_view(), name='display-name'),
    path('password/', user.Password.as_view(), name='password'),
    path('password-change/<str:uidb64>/<str:token>', user.ChangePassword.as_view(), name=f'change-password'),

    # central profile page, constant across all Brain-Score domains
    path('profile/', user.ProfileAccount.as_view(), name='default-profile'),
    path('profile/public-ajax/', user.PublicAjax.as_view(), name='PublicAjax'),

    # need navbar links when on /profile. Default to vision.
    # this is a **temporary** fix until the new UI landing page is live.
    path('profile/', user.Profile.as_view(domain="vision"), name='default-profile-navbar'),
    path('profile/submit/', user.Upload.as_view(domain="vision"), name=f'vision-submit'),
    path('profile/resubmit/', partial(user.resubmit, domain="vision"), name='vision-resubmit'),
    path('profile/logout/', user.Logout.as_view(domain="vision"), name='vision-logout'),

    # central tutorial page, constant across all Brain-Score domains
    path('tutorials/', user.Tutorials.as_view(tutorial_type="tutorial"), name='tutorial'),
    path('tutorials/troubleshooting', user.Tutorials.as_view(tutorial_type="troubleshooting"),
         name='tutorial-troubleshooting'),
    # - model tutorials
    path('tutorials/models', user.Tutorials.as_view(plugin="models", tutorial_type="models"), name='model-tutorial'),
    path('tutorials/models/quickstart', user.Tutorials.as_view(plugin="models", tutorial_type="quickstart"),
         name='model-tutorial-quickstart'),
    path('tutorials/models/deepdive_1', user.Tutorials.as_view(plugin="models", tutorial_type="deepdive_1"),
         name='model-tutorial-deepdive-1'),
    path('tutorials/models/deepdive_2', user.Tutorials.as_view(plugin="models", tutorial_type="deepdive_2"),
         name='model-tutorial-deepdive-2'),
    path('tutorials/models/deepdive_3', user.Tutorials.as_view(plugin="models", tutorial_type="deepdive_3"),
         name='model-tutorial-deepdive-3'),
    # - benchmark tutorials
    path('tutorials/benchmarks', user.Tutorials.as_view(plugin="benchmarks", tutorial_type="benchmarks"),
         name='benchmark-tutorial'),
    path('tutorials/benchmarks/package_data', user.Tutorials.as_view(plugin="benchmarks", tutorial_type="package_data"),
         name='benchmark-package-data'),
    path('tutorials/benchmarks/create_benchmark',
         user.Tutorials.as_view(plugin="benchmarks", tutorial_type="create_benchmark"),
         name='benchmark-create-benchmark'),
    # - brain model explanation
    path('brain_model', brain_model.view, name='brain-model'),

    # competitions and releases
    path('competition/', competition2024.view, name='competition'),
    path('competition2024/', competition2024.view, name='competition2024'),
    path('competition2022/', competition2022.view, name='competition2022'),
    path('release2.0/', release2_0.view, name='release2.0'),
]

all_domain_urls = [non_domain_urls]

for domain in supported_domains:
    domain_urls = [
        path(f'{domain}/', partial(index, domain=domain), name='index'),
        path(f'profile/{domain}/', user.Profile.as_view(domain=domain), name=f'{domain}-information'),
        path(f'profile/{domain}/submit/', user.Upload.as_view(domain=domain), name=f'{domain}-submit'),
        path(f'profile/<str:domain>/resubmit/', partial(user.resubmit, domain=domain), name=f'resubmit'),
        path(f'profile/{domain}/logout/', user.Logout.as_view(domain=domain), name=f'{domain}-logout'),

        path(f'{domain}/explore', partial(explore.view, domain=domain), name=f'{domain}-explore'),
        path(f'model/<str:domain>/<int:id>', partial(model.view, domain=domain), name='model-view'),
        path(f'benchmark/<str:domain>/<int:id>', partial(benchmark.view, domain=domain), name='benchmark-view'),
        path(f'{domain}/compare/', partial(compare.view, domain=domain), name='compare'),
    ]
    all_domain_urls.append(domain_urls)

if settings.DEBUG:
    all_domain_urls.append([
        path('content_utils/sample_benchmark_images/', content_utils.sample_benchmark_images, name='sample_benchmark_images'),
    ])

# collapse all domains into 1D list (from 2D)
urlpatterns = sum(all_domain_urls, [])<|MERGE_RESOLUTION|>--- conflicted
+++ resolved
@@ -1,19 +1,11 @@
-<<<<<<< HEAD
+import functools
 from functools import partial
-
-from django.urls import path
-
-from .views import (index, user, model, benchmark, compare, community, explore,
-                    competition2022, competition2024, release2_0)
-=======
-import functools
-
 from django.conf import settings
 from django.urls import path
 
 from .views import index, user, model, competition2022, competition2024, compare, community, release2_0, brain_model, \
-    content_utils
->>>>>>> 6916d1a8
+    content_utils, benchmark, explore
+
 
 # all currently supported Brain-Score domains:
 supported_domains = ["vision", "language"]
