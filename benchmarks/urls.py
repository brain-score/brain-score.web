from functools import partial
from django.conf import settings
from django.urls import path
from .views import index, user, model, competition2022, competition2024, compare, community, release2_0, brain_model, \
<<<<<<< HEAD
    content_utils, benchmark, explore, leaderboard
=======
    content_utils, benchmark, explore
>>>>>>> 86caeec8
from .utils import show_token, refresh_cache


# all currently supported Brain-Score domains:
supported_domains = ["vision", "language"]

non_domain_urls = [
    # landing
    path('', user.LandingPage.as_view(), name='landing_page'),
    path('/', user.LandingPage.as_view(), name='landing_page'),

    # global pages
    path('explore', partial(explore.view, domain="vision"), name='explore'),
    path('compare', partial(compare.view, domain="vision"), name='compare'),
    path('sponsors/', user.Sponsors.as_view(), name='sponsors'),
    path('faq/', user.Faq.as_view(), name='faq'),
    path('community', partial(community.view), name='community'),
    path('community/join/slack', community.JoinSlack.as_view(), name="join_slack"),
    path('community/join/mailing-list', community.JoinMailingList.as_view(), name="join_mailing_list"),
    path('unsubscribe', partial(community.Unsubscribe.as_view()), name='unsubscribe'),

    # user
    path('signup/', user.Signup.as_view(), name='signup'),
    path('profile/logout/', user.Logout.as_view(), name='logout'),
    path('activate/<str:uidb64>/<str:token>', user.Activate.as_view(), name=f'activate'),
    path('display-name/', user.DisplayName.as_view(), name='display-name'),
    path('password/', user.Password.as_view(), name='password'),
    path('password-change/<str:uidb64>/<str:token>', user.ChangePassword.as_view(), name=f'change-password'),

    # central profile page, constant across all Brain-Score domains
    path('profile/', user.ProfileAccount.as_view(), name='default-profile'),
    path('profile/public-ajax/', user.PublicAjax.as_view(), name='PublicAjax'),

    # need navbar links when on /profile. Default to vision.
    # this is a **temporary** fix until the new UI landing page is live.
    path('profile/', user.Profile.as_view(domain="vision"), name='default-profile-navbar'),
    path('profile/submit/', user.Upload.as_view(domain="vision"), name=f'vision-submit'),
    path('profile/resubmit/', partial(user.resubmit, domain="vision"), name='vision-resubmit'),
    path('profile/logout/', user.Logout.as_view(domain="vision"), name='vision-logout'),

    # Large File upload page:
    path('profile/large_file_upload/', user.LargeFileUpload.as_view(), name=f'large_file_upload'),
    path('profile/large_file_upload/finalize/', user.FinalizeUpload.as_view(), name='finalize_upload'),

    # central tutorial page, constant across all Brain-Score domains
    path('tutorials/', user.Tutorials.as_view(tutorial_type="tutorial"), name='tutorial'),
    path('tutorials/troubleshooting', user.Tutorials.as_view(tutorial_type="troubleshooting"),
         name='tutorial-troubleshooting'),
    # - model tutorials
    path('tutorials/models', user.Tutorials.as_view(plugin="models", tutorial_type="models"), name='model-tutorial'),
    path('tutorials/models/quickstart', user.Tutorials.as_view(plugin="models", tutorial_type="quickstart"),
         name='model-tutorial-quickstart'),
    path('tutorials/models/deepdive_1', user.Tutorials.as_view(plugin="models", tutorial_type="deepdive_1"),
         name='model-tutorial-deepdive-1'),
    path('tutorials/models/deepdive_2', user.Tutorials.as_view(plugin="models", tutorial_type="deepdive_2"),
         name='model-tutorial-deepdive-2'),
    path('tutorials/models/deepdive_3', user.Tutorials.as_view(plugin="models", tutorial_type="deepdive_3"),
         name='model-tutorial-deepdive-3'),
    # - benchmark tutorials
    path('tutorials/benchmarks', user.Tutorials.as_view(plugin="benchmarks", tutorial_type="benchmarks"),
         name='benchmark-tutorial'),
    path('tutorials/benchmarks/package_data', user.Tutorials.as_view(plugin="benchmarks", tutorial_type="package_data"),
         name='benchmark-package-data'),
    path('tutorials/benchmarks/create_benchmark',
         user.Tutorials.as_view(plugin="benchmarks", tutorial_type="create_benchmark"),
         name='benchmark-create-benchmark'),
    # - brain model explanation
    path('brain_model', brain_model.view, name='brain-model'),

    # competitions and releases
    path('competition/', competition2024.view, name='competition'),
    path('competition2024/', competition2024.view, name='competition2024'),
    path('competition2022/', competition2022.view, name='competition2022'),
    path('release2.0/', release2_0.view, name='release2.0'),

    # Add the refresh_cache URL and make domain specific
<<<<<<< HEAD
=======
    # Triggers the refresh_cache function in utils.py when URL is visited
>>>>>>> 86caeec8
    path('refresh_cache/<str:domain>/', refresh_cache, name='refresh_cache'),
]

all_domain_urls = [non_domain_urls]

for domain in supported_domains:
    domain_urls = [
        path(f'{domain}/', partial(index, domain=domain), name='index'),
        path(f'{domain}/leaderboard/', partial(leaderboard.ag_grid_leaderboard, domain=domain),
             name=f'{domain}-leaderboard'),
        path(f'profile/{domain}/', user.Profile.as_view(domain=domain), name=f'{domain}-information'),
        path(f'profile/{domain}/submit/', user.Upload.as_view(domain=domain), name=f'{domain}-submit'),
        path(f'profile/<str:domain>/resubmit/', partial(user.resubmit, domain=domain), name=f'resubmit'),
        path(f'profile/{domain}/logout/', user.Logout.as_view(domain=domain), name=f'{domain}-logout'),

        path(f'{domain}/explore/', partial(explore.view, domain=domain), name=f'{domain}-explore'),
        path(f'model/<str:domain>/<int:id>', partial(model.view, domain=domain), name='model-view'),
        path(f'benchmark/<str:domain>/<int:id>', partial(benchmark.view, domain=domain), name='benchmark-view'),
        path(f'{domain}/compare/', partial(compare.view, domain=domain), name='{domain}-compare'),
    ]
    all_domain_urls.append(domain_urls)

if settings.DEBUG:
    all_domain_urls.append([
        path('content_utils/sample_benchmark_images/', content_utils.sample_benchmark_images, name='sample_benchmark_images'),
        path('debug/show_token/', show_token, name='show_token'),  # Show token required to trigger cache refresh
    ])

# collapse all domains into 1D list (from 2D)
urlpatterns = sum(all_domain_urls, [])<|MERGE_RESOLUTION|>--- conflicted
+++ resolved
@@ -2,11 +2,7 @@
 from django.conf import settings
 from django.urls import path
 from .views import index, user, model, competition2022, competition2024, compare, community, release2_0, brain_model, \
-<<<<<<< HEAD
     content_utils, benchmark, explore, leaderboard
-=======
-    content_utils, benchmark, explore
->>>>>>> 86caeec8
 from .utils import show_token, refresh_cache
 
 
@@ -83,10 +79,8 @@
     path('release2.0/', release2_0.view, name='release2.0'),
 
     # Add the refresh_cache URL and make domain specific
-<<<<<<< HEAD
-=======
+
     # Triggers the refresh_cache function in utils.py when URL is visited
->>>>>>> 86caeec8
     path('refresh_cache/<str:domain>/', refresh_cache, name='refresh_cache'),
 ]
 
