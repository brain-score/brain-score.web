--- conflicted
+++ resolved
@@ -25,12 +25,8 @@
         path('community/join/slack', community.JoinSlack.as_view(), name="join_slack"),
         path('community/join/mailing-list', community.JoinMailingList.as_view(), name="join_mailing_list"),
         path('unsubscribe', functools.partial(community.Unsubscribe.as_view()), name='unsubscribe'),
-<<<<<<< HEAD
         path('release_notes/', user.ReleaseNotes.as_view(), name='release_notes'),
-
-=======
         path('sponsors/', user.Sponsors.as_view(), name='sponsors'),
->>>>>>> 84fe649f
 
         # central profile page, constant across all Brain-Score domains
         path('profile/', user.ProfileAccount.as_view(), name='default-profile'),
