--- conflicted
+++ resolved
@@ -32,30 +32,6 @@
     path('profile/', user.ProfileAccount.as_view(), name='default-profile'),
     path('profile/public-ajax/', user.PublicAjax.as_view(), name='PublicAjax'),
 
-<<<<<<< HEAD
-        # central tutorial page, constant across all Brain-Score domains
-        path('tutorials/', user.Tutorials.as_view(tutorial_type="tutorial"), name='tutorial'),
-        path('tutorials/troubleshooting', user.Tutorials.as_view(tutorial_type="troubleshooting"), name='tutorial-troubleshooting'),
-
-        # model tutorials:
-        path('tutorials/models', user.Tutorials.as_view(plugin="models", tutorial_type="models"), name='model-tutorial'),
-        path('tutorials/models/quickstart', user.Tutorials.as_view(plugin="models", tutorial_type="quickstart"), name='model-tutorial-quickstart'),
-        path('tutorials/models/deepdive_1', user.Tutorials.as_view(plugin="models", tutorial_type="deepdive_1"), name='model-tutorial-deepdive-1'),
-        path('tutorials/models/deepdive_2', user.Tutorials.as_view(plugin="models", tutorial_type="deepdive_2"), name='model-tutorial-deepdive-2'),
-        path('tutorials/models/deepdive_3', user.Tutorials.as_view(plugin="models", tutorial_type="deepdive_3"), name='model-tutorial-deepdive-3'),
-
-        # benchmark tutorials:
-        path('tutorials/benchmarks', user.Tutorials.as_view(plugin="benchmarks", tutorial_type="benchmarks"), name='benchmark-tutorial'),
-        path('tutorials/benchmarks/package_data', user.Tutorials.as_view(plugin="benchmarks", tutorial_type="package_data"), name='benchmark-package-data'),
-        path('tutorials/benchmarks/create_benchmark', user.Tutorials.as_view(plugin="benchmarks", tutorial_type="create_benchmark"), name='benchmark-create-benchmark'),
-
-        # need navbar links when on /profile. Default to vision.
-        # this is a **temporary** fix until the new UI landing page is live.
-        path('profile//', user.Profile.as_view(domain="vision"), name='default-profile-navbar'),
-        path('profile//submit/', user.Upload.as_view(domain="vision"), name=f'vision-submit'),
-        path('profile//resubmit/', functools.partial(user.resubmit, domain="vision"), name='vision-resubmit'),
-        path('profile//logout/', user.Logout.as_view(domain="vision"), name='vision-logout'),
-=======
     # need navbar links when on /profile. Default to vision.
     # this is a **temporary** fix until the new UI landing page is live.
     path('profile/', user.Profile.as_view(domain="vision"), name='default-profile-navbar'),
@@ -64,21 +40,26 @@
     path('profile/logout/', user.Logout.as_view(domain="vision"), name='vision-logout'),
 
     # central tutorial page, constant across all Brain-Score domains
-    path('tutorial/', user.Tutorial.as_view(tutorial_type=""), name='tutorial'),
+    path('tutorials/', user.Tutorials.as_view(tutorial_type="tutorial"), name='tutorial'),
+    path('tutorials/troubleshooting', user.Tutorials.as_view(tutorial_type="troubleshooting"), name='tutorial-troubleshooting'),
 
-    path('tutorial/quickstart', user.Tutorial.as_view(tutorial_type="_quickstart"), name='tutorial-quickstart'),
-    path('tutorial/deepdive_1', user.Tutorial.as_view(tutorial_type="_deepdive_1"), name='tutorial-deepdive-1'),
-    path('tutorial/deepdive_2', user.Tutorial.as_view(tutorial_type="_deepdive_2"), name='tutorial-deepdive-2'),
-    path('tutorial/deepdive_3', user.Tutorial.as_view(tutorial_type="_deepdive_3"), name='tutorial-deepdive-3'),
-    path('tutorial/troubleshooting', user.Tutorial.as_view(tutorial_type="_troubleshooting"),
-         name='tutorial-troubleshooting'),
+    # model tutorials:
+    path('tutorials/models', user.Tutorials.as_view(plugin="models", tutorial_type="models"), name='model-tutorial'),
+    path('tutorials/models/quickstart', user.Tutorials.as_view(plugin="models", tutorial_type="quickstart"), name='model-tutorial-quickstart'),
+    path('tutorials/models/deepdive_1', user.Tutorials.as_view(plugin="models", tutorial_type="deepdive_1"), name='model-tutorial-deepdive-1'),
+    path('tutorials/models/deepdive_2', user.Tutorials.as_view(plugin="models", tutorial_type="deepdive_2"), name='model-tutorial-deepdive-2'),
+    path('tutorials/models/deepdive_3', user.Tutorials.as_view(plugin="models", tutorial_type="deepdive_3"), name='model-tutorial-deepdive-3'),
+
+    # benchmark tutorials:
+    path('tutorials/benchmarks', user.Tutorials.as_view(plugin="benchmarks", tutorial_type="benchmarks"), name='benchmark-tutorial'),
+    path('tutorials/benchmarks/package_data', user.Tutorials.as_view(plugin="benchmarks", tutorial_type="package_data"), name='benchmark-package-data'),
+    path('tutorials/benchmarks/create_benchmark', user.Tutorials.as_view(plugin="benchmarks", tutorial_type="create_benchmark"), name='benchmark-create-benchmark'),
 
     # competitions and releases
     path('competition/', competition2024.view, name='competition'),
     path('competition2024/', competition2024.view, name='competition2024'),
     path('competition2022/', competition2022.view, name='competition2022'),
     path('release2.0/', release2_0.view, name='release2.0'),
->>>>>>> 4d9813ba
 ]
 
 all_domain_urls = [non_domain_urls]
