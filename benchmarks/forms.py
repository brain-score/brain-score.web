from django import forms
<<<<<<< HEAD
from django.contrib.auth.forms import UserCreationForm, AuthenticationForm, PasswordChangeForm
=======
>>>>>>> f015a87c
from django.contrib.auth import get_user_model
from django.contrib.auth.forms import UserCreationForm, AuthenticationForm

User = get_user_model()


class SignupForm(UserCreationForm):
    email = forms.EmailField(max_length=200, help_text='Required')

    def save(self, commit=True):
        user = super(SignupForm, self).save(commit=False)
        # Uses the email from this custom form password1 from the UserCreation Form it extends from.
        user.email = self.cleaned_data['email']
        user.set_password(self.cleaned_data["password1"])
        if commit:
            user.save()
        return user

    class Meta:
        # Uses the password1 and password2 fields from the UserCreation Form
        model = User
        fields = ('email',)


class LoginForm(AuthenticationForm):
    class Meta:
        model = User
        fields = ('email', 'password')


class UploadPlaceHolder(forms.Form):
    zip_file = forms.FileField(help_text='Required')
    config_file = forms.FileField(help_text='Required')


class UploadFileForm(forms.Form):
    name = forms.CharField(max_length=200, help_text='Required')
    model_type = forms.ChoiceField(choices=[
        ("BaseModel", "BaseModel - to submit a standard machine learning model"),
        ("BrainModel", "BrainModel - to change brain-transformation, e.g. layer-mapping, visual degrees etc.")])
    zip_file = forms.FileField(help_text='Required')

<<<<<<< HEAD
	class Meta:
		model = UploadPlaceHolder
		fields = ( 'name', 'zip_file')

class FeedbackForm(forms.Form):
	Subject = forms.CharField(max_length=200, help_text='Required')
	Feedback = forms.CharField(max_length=1000, help_text='Required')
	Feedback.widget = forms.Textarea()

class ChangePasswordForm(PasswordChangeForm):
	def __init__(self, *args, **kwargs):
		super(ChangePasswordForm, self).__init__(*args, **kwargs)
		self.fields.pop('old_password')

	class Meta:
		fields=('new_password1', 'new_password2')
=======
    class Meta:
        model = UploadPlaceHolder
        fields = ('name', 'zip_file')
>>>>>>> f015a87c
<|MERGE_RESOLUTION|>--- conflicted
+++ resolved
@@ -1,8 +1,5 @@
 from django import forms
-<<<<<<< HEAD
 from django.contrib.auth.forms import UserCreationForm, AuthenticationForm, PasswordChangeForm
-=======
->>>>>>> f015a87c
 from django.contrib.auth import get_user_model
 from django.contrib.auth.forms import UserCreationForm, AuthenticationForm
 
@@ -45,15 +42,16 @@
         ("BrainModel", "BrainModel - to change brain-transformation, e.g. layer-mapping, visual degrees etc.")])
     zip_file = forms.FileField(help_text='Required')
 
-<<<<<<< HEAD
 	class Meta:
 		model = UploadPlaceHolder
 		fields = ( 'name', 'zip_file')
+"""
+Feedback Form (email)
 
 class FeedbackForm(forms.Form):
 	Subject = forms.CharField(max_length=200, help_text='Required')
 	Feedback = forms.CharField(max_length=1000, help_text='Required')
-	Feedback.widget = forms.Textarea()
+	Feedback.widget = forms.Textarea()"""
 
 class ChangePasswordForm(PasswordChangeForm):
 	def __init__(self, *args, **kwargs):
@@ -61,9 +59,4 @@
 		self.fields.pop('old_password')
 
 	class Meta:
-		fields=('new_password1', 'new_password2')
-=======
-    class Meta:
-        model = UploadPlaceHolder
-        fields = ('name', 'zip_file')
->>>>>>> f015a87c
+		fields=('new_password1', 'new_password2')