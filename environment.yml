--- conflicted
+++ resolved
@@ -15,8 +15,5 @@
     - django_compressor
     - colour
     - tqdm
-<<<<<<< HEAD
     - awsebcli
-=======
-    - requests
->>>>>>> f2a826ae
+    - requests