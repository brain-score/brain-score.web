--- conflicted
+++ resolved
@@ -15,10 +15,7 @@
     "tqdm",
     "requests",
     "six",
-<<<<<<< HEAD
-=======
     "psycopg2",
->>>>>>> 305cd47d
     "boto3",
 ]
 
